local kong_default_conf = require "kong.templates.kong_defaults"
local openssl_pkey = require "resty.openssl.pkey"
local pl_stringio = require "pl.stringio"
local pl_stringx = require "pl.stringx"
local constants = require "kong.constants"
local listeners = require "kong.conf_loader.listeners"
local pl_pretty = require "pl.pretty"
local pl_config = require "pl.config"
local pl_file = require "pl.file"
local pl_path = require "pl.path"
local tablex = require "pl.tablex"
local utils = require "kong.tools.utils"
local log = require "kong.cmd.utils.log"
local env = require "kong.cmd.utils.env"
<<<<<<< HEAD
=======
local ffi = require "ffi"
local ip = require "resty.mediador.ip"
>>>>>>> 7603a6d5


local fmt = string.format
local concat = table.concat
local C = ffi.C

ffi.cdef([[
  struct group *getgrnam(const char *name);
  struct passwd *getpwnam(const char *name);
]])


-- Version 5: https://wiki.mozilla.org/Security/Server_Side_TLS
local cipher_suites = {
                   modern = {
                protocols = "TLSv1.3",
                  ciphers = nil,   -- all TLSv1.3 ciphers are considered safe
    prefer_server_ciphers = "off", -- as all are safe, let client choose
  },
             intermediate = {
                protocols = "TLSv1.2 TLSv1.3",
                  ciphers = "ECDHE-ECDSA-AES128-GCM-SHA256:"
                         .. "ECDHE-RSA-AES128-GCM-SHA256:"
                         .. "ECDHE-ECDSA-AES256-GCM-SHA384:"
                         .. "ECDHE-RSA-AES256-GCM-SHA384:"
                         .. "ECDHE-ECDSA-CHACHA20-POLY1305:"
                         .. "ECDHE-RSA-CHACHA20-POLY1305:"
                         .. "DHE-RSA-AES128-GCM-SHA256:"
                         .. "DHE-RSA-AES256-GCM-SHA384",
                 dhparams = "ffdhe2048",
    prefer_server_ciphers = "off",
  },
                      old = {
                protocols = "TLSv1 TLSv1.1 TLSv1.2 TLSv1.3",
                  ciphers = "ECDHE-ECDSA-AES128-GCM-SHA256:"
                         .. "ECDHE-RSA-AES128-GCM-SHA256:"
                         .. "ECDHE-ECDSA-AES256-GCM-SHA384:"
                         .. "ECDHE-RSA-AES256-GCM-SHA384:"
                         .. "ECDHE-ECDSA-CHACHA20-POLY1305:"
                         .. "ECDHE-RSA-CHACHA20-POLY1305:"
                         .. "DHE-RSA-AES128-GCM-SHA256:"
                         .. "DHE-RSA-AES256-GCM-SHA384:"
                         .. "DHE-RSA-CHACHA20-POLY1305:"
                         .. "ECDHE-ECDSA-AES128-SHA256:"
                         .. "ECDHE-RSA-AES128-SHA256:"
                         .. "ECDHE-ECDSA-AES128-SHA:"
                         .. "ECDHE-RSA-AES128-SHA:"
                         .. "ECDHE-ECDSA-AES256-SHA384:"
                         .. "ECDHE-RSA-AES256-SHA384:"
                         .. "ECDHE-ECDSA-AES256-SHA:"
                         .. "ECDHE-RSA-AES256-SHA:"
                         .. "DHE-RSA-AES128-SHA256:"
                         .. "DHE-RSA-AES256-SHA256:"
                         .. "AES128-GCM-SHA256:"
                         .. "AES256-GCM-SHA384:"
                         .. "AES128-SHA256:"
                         .. "AES256-SHA256:"
                         .. "AES128-SHA:"
                         .. "AES256-SHA:"
                         .. "DES-CBC3-SHA",
    prefer_server_ciphers = "on",
  }
}


local DEFAULT_PATHS = {
  "/etc/kong/kong.conf",
  "/etc/kong.conf",
}


local HEADERS = constants.HEADERS
local HEADER_KEY_TO_NAME = {
  ["server_tokens"] = "server_tokens",
  ["latency_tokens"] = "latency_tokens",
  [string.lower(HEADERS.VIA)] = HEADERS.VIA,
  [string.lower(HEADERS.SERVER)] = HEADERS.SERVER,
  [string.lower(HEADERS.PROXY_LATENCY)] = HEADERS.PROXY_LATENCY,
  [string.lower(HEADERS.RESPONSE_LATENCY)] = HEADERS.RESPONSE_LATENCY,
  [string.lower(HEADERS.ADMIN_LATENCY)] = HEADERS.ADMIN_LATENCY,
  [string.lower(HEADERS.UPSTREAM_LATENCY)] = HEADERS.UPSTREAM_LATENCY,
  [string.lower(HEADERS.UPSTREAM_STATUS)] = HEADERS.UPSTREAM_STATUS,
}


local EMPTY = {}


-- NOTE! Prefixes should always follow `nginx_[a-z]+_`.
local DYNAMIC_KEY_NAMESPACES = {
  {
    injected_conf_name = "nginx_main_directives",
    prefix = "nginx_main_",
    ignore = EMPTY,
  },
  {
    injected_conf_name = "nginx_events_directives",
    prefix = "nginx_events_",
    ignore = EMPTY,
  },
  {
    injected_conf_name = "nginx_http_directives",
    prefix = "nginx_http_",
    ignore = {
      upstream_keepalive          = true,
      upstream_keepalive_timeout  = true,
      upstream_keepalive_requests = true,
    },
  },
  {
    injected_conf_name = "nginx_upstream_directives",
    prefix = "nginx_upstream_",
    ignore = EMPTY,
  },
  {
    injected_conf_name = "nginx_proxy_directives",
    prefix = "nginx_proxy_",
    ignore = EMPTY,
  },
  {
    injected_conf_name = "nginx_status_directives",
    prefix = "nginx_status_",
    ignore = EMPTY,
  },
  {
    injected_conf_name = "nginx_admin_directives",
    prefix = "nginx_admin_",
    ignore = EMPTY,
  },
  {
    injected_conf_name = "nginx_stream_directives",
    prefix = "nginx_stream_",
    ignore = EMPTY,
  },
  {
    injected_conf_name = "nginx_supstream_directives",
    prefix = "nginx_supstream_",
    ignore = EMPTY,
  },
  {
    injected_conf_name = "nginx_sproxy_directives",
    prefix = "nginx_sproxy_",
    ignore = EMPTY,
  },
}


local DEPRECATED_DYNAMIC_KEY_NAMESPACES = {
  {
    injected_conf_name = "nginx_upstream_directives",
    previous_conf_name = "nginx_http_upstream_directives",
  },
  {
    injected_conf_name = "nginx_status_directives",
    previous_conf_name = "nginx_http_status_directives",
  },
}


local PREFIX_PATHS = {
  nginx_pid = {"pids", "nginx.pid"},
  nginx_err_logs = {"logs", "error.log"},
  nginx_acc_logs = {"logs", "access.log"},
  admin_acc_logs = {"logs", "admin_access.log"},
  nginx_conf = {"nginx.conf"},
  nginx_kong_conf = {"nginx-kong.conf"},
  nginx_kong_stream_conf = {"nginx-kong-stream.conf"},

  kong_env = {".kong_env"},

  ssl_cert_csr_default = {"ssl", "kong-default.csr"},
  ssl_cert_default = {"ssl", "kong-default.crt"},
  ssl_cert_key_default = {"ssl", "kong-default.key"},
  ssl_cert_default_ecdsa = {"ssl", "kong-default-ecdsa.crt"},
  ssl_cert_key_default_ecdsa = {"ssl", "kong-default-ecdsa.key"},

  client_ssl_cert_default = {"ssl", "kong-default.crt"},
  client_ssl_cert_key_default = {"ssl", "kong-default.key"},

  admin_ssl_cert_default = {"ssl", "admin-kong-default.crt"},
  admin_ssl_cert_key_default = {"ssl", "admin-kong-default.key"},
  admin_ssl_cert_default_ecdsa = {"ssl", "admin-kong-default-ecdsa.crt"},
  admin_ssl_cert_key_default_ecdsa = {"ssl", "admin-kong-default-ecdsa.key"},

  status_ssl_cert_default = {"ssl", "status-kong-default.crt"},
  status_ssl_cert_key_default = {"ssl", "status-kong-default.key"},
  status_ssl_cert_default_ecdsa = {"ssl", "status-kong-default-ecdsa.crt"},
  status_ssl_cert_key_default_ecdsa = {"ssl", "status-kong-default-ecdsa.key"},
}


local function is_predefined_dhgroup(group)
  if type(group) ~= "string" then
    return false
  end

  return not not openssl_pkey.paramgen({
    type = "DH",
    group = group,
  })
end


local function upstream_keepalive_deprecated_properties(conf)
  -- nginx_http_upstream_keepalive -> nginx_upstream_keepalive
  if conf.nginx_upstream_keepalive == nil then
    if conf.nginx_http_upstream_keepalive ~= nil then
      conf.nginx_upstream_keepalive = conf.nginx_http_upstream_keepalive
    end
  end

  -- upstream_keepalive -> nginx_upstream_keepalive + nginx_http_upstream_keepalive
  if conf.nginx_upstream_keepalive == nil then
    if conf.upstream_keepalive ~= nil then
      if conf.upstream_keepalive == 0 then
        conf.nginx_upstream_keepalive = "NONE"
        conf.nginx_http_upstream_keepalive = "NONE"

      else
        conf.nginx_upstream_keepalive = tostring(conf.upstream_keepalive)
        conf.nginx_http_upstream_keepalive = tostring(conf.upstream_keepalive)
      end
    end
  end

  -- nginx_upstream_keepalive -> upstream_keepalive_pool_size
  if conf.upstream_keepalive_pool_size == nil then
    if conf.nginx_upstream_keepalive ~= nil then
      if conf.nginx_upstream_keepalive == "NONE" then
        conf.upstream_keepalive_pool_size = 0

      else
        conf.upstream_keepalive_pool_size = tonumber(conf.nginx_upstream_keepalive)
      end
    end
  end

  -- nginx_http_upstream_keepalive_requests -> nginx_upstream_keepalive_requests
  if conf.nginx_upstream_keepalive_requests == nil then
    conf.nginx_upstream_keepalive_requests = conf.nginx_http_upstream_keepalive_requests
  end

  -- nginx_upstream_keepalive_requests -> upstream_keepalive_max_requests
  if conf.upstream_keepalive_max_requests == nil
     and conf.nginx_upstream_keepalive_requests ~= nil
  then
    conf.upstream_keepalive_max_requests = tonumber(conf.nginx_upstream_keepalive_requests)
  end

  -- nginx_http_upstream_keepalive_timeout -> nginx_upstream_keepalive_timeout
  if conf.nginx_upstream_keepalive_timeout == nil then
    conf.nginx_upstream_keepalive_timeout = conf.nginx_http_upstream_keepalive_timeout
  end
  --
  -- nginx_upstream_keepalive_timeout -> upstream_keepalive_idle_timeout
  if conf.upstream_keepalive_idle_timeout == nil
     and conf.nginx_upstream_keepalive_timeout ~= nil
  then
    conf.upstream_keepalive_idle_timeout =
      utils.nginx_conf_time_to_seconds(conf.nginx_upstream_keepalive_timeout)
  end
end


-- By default, all properties in the configuration are considered to
-- be strings/numbers, but if we want to forcefully infer their type, specify it
-- in this table.
-- Also holds "enums" which are lists of valid configuration values for some
-- settings.
-- See `typ_checks` for the validation function of each type.
--
-- Types:
-- `boolean`: can be "on"/"off"/"true"/"false", will be inferred to a boolean
-- `ngx_boolean`: can be "on"/"off", will be inferred to a string
-- `array`: a comma-separated list
local CONF_INFERENCES = {
  -- forced string inferences (or else are retrieved as numbers)
  port_maps = { typ = "array" },
  proxy_listen = { typ = "array" },
  admin_listen = { typ = "array" },
  status_listen = { typ = "array" },
  stream_listen = { typ = "array" },
  cluster_listen = { typ = "array" },
  ssl_cert = { typ = "array" },
  ssl_cert_key = { typ = "array" },
  admin_ssl_cert = { typ = "array" },
  admin_ssl_cert_key = { typ = "array" },
  status_ssl_cert = { typ = "array" },
  status_ssl_cert_key = { typ = "array" },
  db_update_frequency = {  typ = "number"  },
  db_update_propagation = {  typ = "number"  },
  db_cache_ttl = {  typ = "number"  },
  db_cache_neg_ttl = {  typ = "number"  },
  db_resurrect_ttl = {  typ = "number"  },
  db_cache_warmup_entities = { typ = "array" },
  nginx_user = {
    typ = "string",
    alias = {
      replacement = "nginx_main_user",
    }
  },
  nginx_daemon = {
    typ = "ngx_boolean",
    alias = {
      replacement = "nginx_main_daemon",
    }
  },
  nginx_worker_processes = {
    typ = "string",
    alias = {
      replacement = "nginx_main_worker_processes",
    },
  },

  -- TODO: remove since deprecated in 1.3
  upstream_keepalive = {
    typ = "number",
    deprecated = {
      replacement = "upstream_keepalive_pool_size",
      alias = upstream_keepalive_deprecated_properties,
    }
  },

  -- TODO: remove since deprecated in 2.0
  nginx_http_upstream_keepalive = {
    typ = "string",
    deprecated = {
      replacement = "upstream_keepalive_pool_size",
      alias = upstream_keepalive_deprecated_properties,
    }
  },
  nginx_http_upstream_keepalive_requests = {
    typ = "string",
    deprecated = {
      replacement = "upstream_keepalive_max_requests",
      alias = upstream_keepalive_deprecated_properties,
    }
  },
  nginx_http_upstream_keepalive_timeout = {
    typ = "string",
    deprecated = {
      replacement = "upstream_keepalive_idle_timeout",
      alias = upstream_keepalive_deprecated_properties,
    }
  },

  -- TODO: remove since deprecated in 2.1
  nginx_upstream_keepalive = {
    typ = "string",
    deprecated = {
      replacement = "upstream_keepalive_pool_size",
      alias = upstream_keepalive_deprecated_properties,
    }
  },
  nginx_upstream_keepalive_requests = {
    typ = "string",
    deprecated = {
      replacement = "upstream_keepalive_max_requests",
      alias = upstream_keepalive_deprecated_properties,
    }
  },
  nginx_upstream_keepalive_timeout = {
    typ = "string",
    deprecated = {
      replacement = "upstream_keepalive_idle_timeout",
      alias = upstream_keepalive_deprecated_properties,
    }
  },

  upstream_keepalive_pool_size = { typ = "number" },
  upstream_keepalive_max_requests = { typ = "number" },
  upstream_keepalive_idle_timeout = { typ = "number" },

  headers = { typ = "array" },
  trusted_ips = { typ = "array" },
  real_ip_header = {
    typ = "string",
    alias = {
      replacement = "nginx_proxy_real_ip_header",
    }
  },
  real_ip_recursive = {
    typ = "ngx_boolean",
    alias = {
      replacement = "nginx_proxy_real_ip_recursive",
    }
  },
  client_max_body_size = {
    typ = "string",
    deprecated = {
      replacement = "nginx_http_client_max_body_size",
      alias = function(conf)
        if conf.nginx_http_client_max_body_size == nil then
          conf.nginx_http_client_max_body_size = conf.client_max_body_size
        end
      end,
    }
  },
  client_body_buffer_size = {
    typ = "string",
    deprecated = {
      replacement = "nginx_http_client_body_buffer_size",
      alias = function(conf)
        if conf.nginx_http_client_body_buffer_size == nil then
          conf.nginx_http_client_body_buffer_size = conf.client_body_buffer_size
        end
      end,
    }
  },
  error_default_type = { enum = {
                           "application/json",
                           "application/xml",
                           "text/html",
                           "text/plain",
                         }
                       },

  database = { enum = { "postgres", "cassandra", "off" }  },
  pg_port = { typ = "number" },
  pg_timeout = { typ = "number" },
  pg_password = { typ = "string" },
  pg_ssl = { typ = "boolean" },
  pg_ssl_verify = { typ = "boolean" },
  pg_max_concurrent_queries = { typ = "number" },
  pg_semaphore_timeout = { typ = "number" },

  pg_ro_port = { typ = "number" },
  pg_ro_timeout = { typ = "number" },
  pg_ro_password = { typ = "string" },
  pg_ro_ssl = { typ = "boolean" },
  pg_ro_ssl_verify = { typ = "boolean" },
  pg_ro_max_concurrent_queries = { typ = "number" },
  pg_ro_semaphore_timeout = { typ = "number" },

  cassandra_contact_points = { typ = "array" },
  cassandra_port = { typ = "number" },
  cassandra_password = { typ = "string" },
  cassandra_timeout = { typ = "number" },
  cassandra_ssl = { typ = "boolean" },
  cassandra_ssl_verify = { typ = "boolean" },
  cassandra_write_consistency = { enum = {
                                  "ALL",
                                  "EACH_QUORUM",
                                  "QUORUM",
                                  "LOCAL_QUORUM",
                                  "ONE",
                                  "TWO",
                                  "THREE",
                                  "LOCAL_ONE",
                                }
                              },
  cassandra_read_consistency = { enum = {
                                  "ALL",
                                  "EACH_QUORUM",
                                  "QUORUM",
                                  "LOCAL_QUORUM",
                                  "ONE",
                                  "TWO",
                                  "THREE",
                                  "LOCAL_ONE",
                                }
                              },
  cassandra_consistency = {
    typ = "string",
    deprecated = {
      replacement = "cassandra_write_consistency / cassandra_read_consistency",
      alias = function(conf)
        if conf.cassandra_write_consistency == nil then
          conf.cassandra_write_consistency = conf.cassandra_consistency
        end

        if conf.cassandra_read_consistency == nil then
          conf.cassandra_read_consistency = conf.cassandra_consistency
        end
      end,
    }
  },
  cassandra_lb_policy = { enum = {
                            "RoundRobin",
                            "RequestRoundRobin",
                            "DCAwareRoundRobin",
                            "RequestDCAwareRoundRobin",
                          }
                        },
  cassandra_local_datacenter = { typ = "string" },
  cassandra_refresh_frequency = { typ = "number" },
  cassandra_repl_strategy = { enum = {
                                "SimpleStrategy",
                                "NetworkTopologyStrategy",
                              }
                            },
  cassandra_repl_factor = { typ = "number" },
  cassandra_data_centers = { typ = "array" },
  cassandra_schema_consensus_timeout = { typ = "number" },

  dns_resolver = { typ = "array" },
  dns_hostsfile = { typ = "string" },
  dns_order = { typ = "array" },
  dns_valid_ttl = { typ = "number" },
  dns_stale_ttl = { typ = "number" },
  dns_not_found_ttl = { typ = "number" },
  dns_error_ttl = { typ = "number" },
  dns_no_sync = { typ = "boolean" },
  worker_consistency = { enum = { "strict", "eventual" } },
  router_consistency = {
    enum = { "strict", "eventual" },
    deprecated = {
      replacement = "worker_consistency",
      alias = function(conf)
        if conf.worker_consistency == nil and
           conf.router_consistency ~= nil then
          conf.worker_consistency = conf.router_consistency
        end
      end,
    }
  },
  worker_state_update_frequency = { typ = "number" },
  router_update_frequency = {
    typ = "number",
    deprecated = {
      replacement = "worker_state_update_frequency",
      alias = function(conf)
        if conf.worker_state_update_frequency == nil and
           conf.router_update_frequency ~= nil then
          conf.worker_state_update_frequency = conf.router_update_frequency
        end
      end,
    }
  },

  ssl_protocols = {
    typ = "string",
    directives = {
      "nginx_http_ssl_protocols",
      "nginx_stream_ssl_protocols",
    },
  },
  ssl_prefer_server_ciphers = {
    typ = "ngx_boolean",
    directives = {
      "nginx_http_ssl_prefer_server_ciphers",
      "nginx_stream_ssl_prefer_server_ciphers",
    },
  },
  ssl_dhparam = {
    typ = "string",
    directives = {
      "nginx_http_ssl_dhparam",
      "nginx_stream_ssl_dhparam",
    },
  },
  ssl_session_tickets = {
    typ = "ngx_boolean",
    directives = {
      "nginx_http_ssl_session_tickets",
      "nginx_stream_ssl_session_tickets",
    },
  },
  ssl_session_timeout = {
    typ = "string",
    directives = {
      "nginx_http_ssl_session_timeout",
      "nginx_stream_ssl_session_timeout",
    },
  },

  client_ssl = { typ = "boolean" },

  proxy_access_log = { typ = "string" },
  proxy_error_log = { typ = "string" },
  admin_access_log = { typ = "string" },
  admin_error_log = { typ = "string" },
  status_access_log = { typ = "string" },
  status_error_log = { typ = "string" },
  log_level = { enum = {
                  "debug",
                  "info",
                  "notice",
                  "warn",
                  "error",
                  "crit",
                  "alert",
                  "emerg",
                }
              },
  plugins = { typ = "array" },
  anonymous_reports = { typ = "boolean" },
  nginx_optimizations = {
    typ = "boolean",
    deprecated = { replacement = false }
  },

  lua_ssl_trusted_certificate = { typ = "array" },
  lua_ssl_verify_depth = { typ = "number" },
  lua_socket_pool_size = { typ = "number" },

  role = { enum = { "data_plane", "control_plane", "traditional", }, },
  cluster_control_plane = { typ = "string", },
  cluster_cert = { typ = "string" },
  cluster_cert_key = { typ = "string" },
  cluster_mtls = { enum = { "shared", "pki" } },
  cluster_ca_cert = { typ = "string" },
  cluster_server_name = { typ = "string" },
  cluster_data_plane_purge_delay = { typ = "number" },
  kic = { typ = "boolean" },
}


-- List of settings whose values must not be printed when
-- using the CLI in debug mode (which prints all settings).
local CONF_SENSITIVE_PLACEHOLDER = "******"
local CONF_SENSITIVE = {
  pg_password = true,
  pg_ro_password = true,
  cassandra_password = true,
}


local typ_checks = {
  array = function(v) return type(v) == "table" end,
  string = function(v) return type(v) == "string" end,
  number = function(v) return type(v) == "number" end,
  boolean = function(v) return type(v) == "boolean" end,
  ngx_boolean = function(v) return v == "on" or v == "off" end,
}


-- This meta table will prevent the parsed table to be passed on in the
-- intermediate Kong config file in the prefix directory.
-- We thus avoid 'table: 0x41c3fa58' from appearing into the prefix
-- hidden configuration file.
-- This is only to be applied to values that are injected into the
-- configuration object, and not configuration properties themselves,
-- otherwise we would prevent such properties from being specifiable
-- via environment variables.
local _nop_tostring_mt = {
  __tostring = function() return "" end,
}


-- Validate properties (type/enum/custom) and infer their type.
-- @param[type=table] conf The configuration table to treat.
local function check_and_infer(conf, opts)
  local errors = {}

  for k, value in pairs(conf) do
    local v_schema = CONF_INFERENCES[k] or {}
    local typ = v_schema.typ

    if type(value) == "string" then
      if not opts.from_kong_env then
        -- remove trailing comment, if any
        -- and remove escape chars from octothorpes
        value = string.gsub(value, "[^\\]#.-$", "")
        value = string.gsub(value, "\\#", "#")
      end

      value = pl_stringx.strip(value)
    end

    -- transform {boolean} values ("on"/"off" aliasing to true/false)
    -- transform {ngx_boolean} values ("on"/"off" aliasing to on/off)
    -- transform {explicit string} values (number values converted to strings)
    -- transform {array} values (comma-separated strings)
    if typ == "boolean" then
      value = value == true or value == "on" or value == "true"

    elseif typ == "ngx_boolean" then
      value = (value == "on" or value == true) and "on" or "off"

    elseif typ == "string" then
      value = tostring(value) -- forced string inference

    elseif typ == "number" then
      value = tonumber(value) -- catch ENV variables (strings) that are numbers

    elseif typ == "array" and type(value) == "string" then
      -- must check type because pl will already convert comma
      -- separated strings to tables (but not when the arr has
      -- only one element)
      value = setmetatable(pl_stringx.split(value, ","), nil) -- remove List mt

      for i = 1, #value do
        value[i] = pl_stringx.strip(value[i])
      end
    end

    if value == "" then
      -- unset values are removed
      value = nil
    end

    typ = typ or "string"

    if value and not typ_checks[typ](value) then
      errors[#errors + 1] = fmt("%s is not a %s: '%s'", k, typ,
                                tostring(value))

    elseif v_schema.enum and not tablex.find(v_schema.enum, value) then
      errors[#errors + 1] = fmt("%s has an invalid value: '%s' (%s)", k,
                              tostring(value), concat(v_schema.enum, ", "))

    end

    conf[k] = value
  end

  ---------------------
  -- custom validations
  ---------------------

  conf.host_ports = {}
  if conf.port_maps then
    local MIN_PORT = 1
    local MAX_PORT = 65535

    for _, port_map in ipairs(conf.port_maps) do
      local colpos = string.find(port_map, ":", nil, true)
      if not colpos then
        errors[#errors + 1] = "invalid port mapping (`port_maps`): " .. port_map

      else
        local host_port_str = string.sub(port_map, 1, colpos - 1)
        local host_port_num = tonumber(host_port_str, 10)
        local kong_port_str = string.sub(port_map, colpos + 1)
        local kong_port_num = tonumber(kong_port_str, 10)

        if  (host_port_num and host_port_num >= MIN_PORT and host_port_num <= MAX_PORT)
        and (kong_port_num and kong_port_num >= MIN_PORT and kong_port_num <= MAX_PORT)
        then
            conf.host_ports[kong_port_num] = host_port_num
            conf.host_ports[kong_port_str] = host_port_num
        else
          errors[#errors + 1] = "invalid port mapping (`port_maps`): " .. port_map
        end
      end
    end
  end

  if conf.database == "cassandra" then
    if string.find(conf.cassandra_lb_policy, "DCAware", nil, true)
       and not conf.cassandra_local_datacenter
    then
      errors[#errors + 1] = "must specify 'cassandra_local_datacenter' when " ..
                            conf.cassandra_lb_policy .. " policy is in use"
    end

    if conf.cassandra_refresh_frequency < 0 then
      errors[#errors + 1] = "cassandra_refresh_frequency must be 0 or greater"
    end

    for _, contact_point in ipairs(conf.cassandra_contact_points) do
      local endpoint, err = utils.normalize_ip(contact_point)
      if not endpoint then
        errors[#errors + 1] = fmt("bad cassandra contact point '%s': %s",
                                  contact_point, err)

      elseif endpoint.port then
        errors[#errors + 1] = fmt("bad cassandra contact point '%s': %s",
                                  contact_point,
                                  "port must be specified in cassandra_port")
      end
    end

    -- cache settings check

    if conf.db_update_propagation == 0 then
      log.warn("You are using Cassandra but your 'db_update_propagation' " ..
               "setting is set to '0' (default). Due to the distributed "  ..
               "nature of Cassandra, you should increase this value.")
    end
  end

  for _, prefix in ipairs({ "proxy_", "admin_", "status_" }) do
    local listen = conf[prefix .. "listen"]

    local ssl_enabled = (concat(listen, ",") .. " "):find("%sssl[%s,]") ~= nil
    if not ssl_enabled and prefix == "proxy_" then
      ssl_enabled = (concat(conf.stream_listen, ",") .. " "):find("%sssl[%s,]") ~= nil
    end

    if prefix == "proxy_" then
      prefix = ""
    end

    if ssl_enabled then
      conf.ssl_enabled = true

      local ssl_cert = conf[prefix .. "ssl_cert"]
      local ssl_cert_key = conf[prefix .. "ssl_cert_key"]

      if #ssl_cert > 0 and #ssl_cert_key == 0 then
        errors[#errors + 1] = prefix .. "ssl_cert_key must be specified"

      elseif #ssl_cert_key > 0 and #ssl_cert == 0 then
        errors[#errors + 1] = prefix .. "ssl_cert must be specified"

      elseif #ssl_cert ~= #ssl_cert_key then
        errors[#errors + 1] = prefix .. "ssl_cert was specified " .. #ssl_cert .. " times while " ..
          prefix .. "ssl_cert_key was specified " .. #ssl_cert_key .. " times"
      end

      if ssl_cert then
        for _, cert in ipairs(ssl_cert) do
          if not pl_path.exists(cert) then
            errors[#errors + 1] = prefix .. "ssl_cert: no such file at " .. cert
          end
        end
      end

      if ssl_cert_key then
        for _, cert_key in ipairs(ssl_cert_key) do
          if not pl_path.exists(cert_key) then
            errors[#errors + 1] = prefix .. "ssl_cert_key: no such file at " .. cert_key
          end
        end
      end
    end
  end

  if conf.client_ssl then
    if conf.client_ssl_cert and not conf.client_ssl_cert_key then
      errors[#errors + 1] = "client_ssl_cert_key must be specified"

    elseif conf.client_ssl_cert_key and not conf.client_ssl_cert then
      errors[#errors + 1] = "client_ssl_cert must be specified"
    end

    if conf.client_ssl_cert and not pl_path.exists(conf.client_ssl_cert) then
      errors[#errors + 1] = "client_ssl_cert: no such file at " ..
                          conf.client_ssl_cert
    end

    if conf.client_ssl_cert_key and not pl_path.exists(conf.client_ssl_cert_key) then
      errors[#errors + 1] = "client_ssl_cert_key: no such file at " ..
                          conf.client_ssl_cert_key
    end
  end

  if conf.lua_ssl_trusted_certificate then
    local new_paths = {}

    for i, path in ipairs(conf.lua_ssl_trusted_certificate) do
      if path == "system" then
        local system_path, err = utils.get_system_trusted_certs_filepath()
        if system_path then
          path = system_path

        else
          errors[#errors + 1] =
            "lua_ssl_trusted_certificate: unable to locate system bundle - " ..
            err
        end
      end

      if not pl_path.exists(path) then
        errors[#errors + 1] = "lua_ssl_trusted_certificate: no such file at " ..
                               path
      end

      new_paths[i] = path
    end

    conf.lua_ssl_trusted_certificate = new_paths
  end

  if conf.ssl_cipher_suite ~= "custom" then
    local suite = cipher_suites[conf.ssl_cipher_suite]
    if suite then
      conf.ssl_ciphers = suite.ciphers
      conf.nginx_http_ssl_protocols = suite.protocols
      conf.nginx_http_ssl_prefer_server_ciphers = suite.prefer_server_ciphers
      conf.nginx_stream_ssl_protocols = suite.protocols
      conf.nginx_stream_ssl_prefer_server_ciphers = suite.prefer_server_ciphers

      -- There is no secure predefined one for old at the moment (and it's too slow to generate one).
      -- Intermediate (the default) forcibly sets this to predefined ffdhe2048 group.
      -- Modern just forcibly sets this to nil as there are no ciphers that need it.
      if conf.ssl_cipher_suite ~= "old" then
        conf.ssl_dhparam = suite.dhparams
        conf.nginx_http_ssl_dhparam = suite.dhparams
        conf.nginx_stream_ssl_dhparam = suite.dhparams
      end

    else
      errors[#errors + 1] = "Undefined cipher suite " .. tostring(conf.ssl_cipher_suite)
    end
  end

  if conf.ssl_dhparam then
    if not is_predefined_dhgroup(conf.ssl_dhparam) and not pl_path.exists(conf.ssl_dhparam) then
      errors[#errors + 1] = "ssl_dhparam: no such file at " .. conf.ssl_dhparam
    end

  else
    for _, key in ipairs({ "nginx_http_ssl_dhparam", "nginx_stream_ssl_dhparam" }) do
      local file = conf[key]
      if file and not is_predefined_dhgroup(file) and not pl_path.exists(file) then
        errors[#errors + 1] = key .. ": no such file at " .. file
      end
    end
  end

  if conf.headers then
    for _, token in ipairs(conf.headers) do
      if token ~= "off" and not HEADER_KEY_TO_NAME[string.lower(token)] then
        errors[#errors + 1] = fmt("headers: invalid entry '%s'",
                                  tostring(token))
      end
    end
  end

  if conf.dns_resolver then
    for _, server in ipairs(conf.dns_resolver) do
      local dns = utils.normalize_ip(server)

      if not dns or dns.type == "name" then
        errors[#errors + 1] = "dns_resolver must be a comma separated list " ..
                              "in the form of IPv4/6 or IPv4/6:port, got '"  ..
                              server .. "'"
      end
    end
  end

  if conf.dns_hostsfile then
    if not pl_path.isfile(conf.dns_hostsfile) then
      errors[#errors + 1] = "dns_hostsfile: file does not exist"
    end
  end

  if conf.dns_order then
    local allowed = { LAST = true, A = true, CNAME = true, SRV = true }

    for _, name in ipairs(conf.dns_order) do
      if not allowed[name:upper()] then
        errors[#errors + 1] = fmt("dns_order: invalid entry '%s'",
                                  tostring(name))
      end
    end
  end

  if not conf.lua_package_cpath then
    conf.lua_package_cpath = ""
  end

  -- checking the trusted ips
  for _, address in ipairs(conf.trusted_ips) do
    if not utils.is_valid_ip_or_cidr(address) and address ~= "unix:" then
      errors[#errors + 1] = "trusted_ips must be a comma separated list in " ..
                            "the form of IPv4 or IPv6 address or CIDR "      ..
                            "block or 'unix:', got '" .. address .. "'"
    end
  end

  if conf.pg_max_concurrent_queries < 0 then
    errors[#errors + 1] = "pg_max_concurrent_queries must be greater than 0"
  end

  if conf.pg_max_concurrent_queries ~= math.floor(conf.pg_max_concurrent_queries) then
    errors[#errors + 1] = "pg_max_concurrent_queries must be an integer greater than 0"
  end

  if conf.pg_semaphore_timeout < 0 then
    errors[#errors + 1] = "pg_semaphore_timeout must be greater than 0"
  end

  if conf.pg_semaphore_timeout ~= math.floor(conf.pg_semaphore_timeout) then
    errors[#errors + 1] = "pg_semaphore_timeout must be an integer greater than 0"
  end

  if conf.pg_ro_max_concurrent_queries then
    if conf.pg_ro_max_concurrent_queries < 0 then
      errors[#errors + 1] = "pg_ro_max_concurrent_queries must be greater than 0"
    end

    if conf.pg_ro_max_concurrent_queries ~= math.floor(conf.pg_ro_max_concurrent_queries) then
      errors[#errors + 1] = "pg_ro_max_concurrent_queries must be an integer greater than 0"
    end
  end

  if conf.pg_ro_semaphore_timeout then
    if conf.pg_ro_semaphore_timeout < 0 then
      errors[#errors + 1] = "pg_ro_semaphore_timeout must be greater than 0"
    end

    if conf.pg_ro_semaphore_timeout ~= math.floor(conf.pg_ro_semaphore_timeout) then
      errors[#errors + 1] = "pg_ro_semaphore_timeout must be an integer greater than 0"
    end
  end

  if conf.worker_state_update_frequency <= 0 then
    errors[#errors + 1] = "worker_state_update_frequency must be greater than 0"
  end

  if conf.role == "control_plane" then
    if #conf.admin_listen < 1 or pl_stringx.strip(conf.admin_listen[1]) == "off" then
      errors[#errors + 1] = "admin_listen must be specified when role = \"control_plane\""
    end

    if conf.cluster_mtls == "pki" and not conf.cluster_ca_cert then
      errors[#errors + 1] = "cluster_ca_cert must be specified when cluster_mtls = \"pki\""
    end

    if #conf.cluster_listen < 1 or pl_stringx.strip(conf.cluster_listen[1]) == "off" then
      errors[#errors + 1] = "cluster_listen must be specified when role = \"control_plane\""
    end

    if conf.database == "off" then
      errors[#errors + 1] = "in-memory storage can not be used when role = \"control_plane\""
    end

  elseif conf.role == "data_plane" then
    if #conf.proxy_listen < 1 or pl_stringx.strip(conf.proxy_listen[1]) == "off" then
      errors[#errors + 1] = "proxy_listen must be specified when role = \"data_plane\""
    end

    if conf.database ~= "off" then
      errors[#errors + 1] = "only in-memory storage can be used when role = \"data_plane\"\n" ..
                            "Hint: set database = off in your kong.conf"
    end
  end

  if conf.cluster_data_plane_purge_delay < 60 then
    errors[#errors + 1] = "cluster_data_plane_purge_delay must be 60 or greater"
  end

  if conf.role == "control_plane" or conf.role == "data_plane" then
    if not conf.cluster_cert or not conf.cluster_cert_key then
      errors[#errors + 1] = "cluster certificate and key must be provided to use Hybrid mode"

    else
      if not pl_path.exists(conf.cluster_cert) then
        errors[#errors + 1] = "cluster_cert: no such file at " ..
                              conf.cluster_cert
      end

      if not pl_path.exists(conf.cluster_cert_key) then
        errors[#errors + 1] = "cluster_cert_key: no such file at " ..
                              conf.cluster_cert_key
      end
    end
  end

  if conf.upstream_keepalive_pool_size < 0 then
    errors[#errors + 1] = "upstream_keepalive_pool_size must be 0 or greater"
  end

  if conf.upstream_keepalive_max_requests < 0 then
    errors[#errors + 1] = "upstream_keepalive_max_requests must be 0 or greater"
  end

  if conf.upstream_keepalive_idle_timeout < 0 then
    errors[#errors + 1] = "upstream_keepalive_idle_timeout must be 0 or greater"
  end

  return #errors == 0, errors[1], errors
end


local function overrides(k, default_v, opts, file_conf, arg_conf)
  opts = opts or {}

  local value -- definitive value for this property
  local escape -- whether to escape a value's octothorpes

  -- default values have lowest priority

  if file_conf and file_conf[k] == nil and not opts.no_defaults then
    -- PL will ignore empty strings, so we need a placeholder (NONE)
    value = default_v == "NONE" and "" or default_v

  else
    value = file_conf[k] -- given conf values have middle priority
  end

  if opts.defaults_only then
    return value, k
  end

  if not opts.from_kong_env then
    -- environment variables have higher priority

    local env_name = "KONG_" .. string.upper(k)
    local env = os.getenv(env_name)
    if env ~= nil then
      local to_print = env

      if CONF_SENSITIVE[k] then
        to_print = CONF_SENSITIVE_PLACEHOLDER
      end

      log.debug('%s ENV found with "%s"', env_name, to_print)

      value = env
      escape = true
    end
  end

  -- arg_conf have highest priority
  if arg_conf and arg_conf[k] ~= nil then
    value = arg_conf[k]
    escape = true
  end

  if escape and type(value) == "string" then
    -- Escape "#" in env vars or overrides to avoid them being mangled by
    -- comments stripping logic.
    repeat
      local s, n = string.gsub(value, [[([^\])#]], [[%1\#]])
      value = s
    until n == 0
  end

  return value, k
end


local function parse_nginx_directives(dyn_namespace, conf, injected_in_namespace)
  conf = conf or {}
  local directives = {}

  for k, v in pairs(conf) do
    if type(k) == "string" and not injected_in_namespace[k] then
      local directive = string.match(k, dyn_namespace.prefix .. "(.+)")
      if directive then
        if v ~= "NONE" and not dyn_namespace.ignore[directive] then
          table.insert(directives, { name = directive, value = v })
        end

        injected_in_namespace[k] = true
      end
    end
  end

  return directives
end


local function aliased_properties(conf)
  for property_name, v_schema in pairs(CONF_INFERENCES) do
    local alias = v_schema.alias

    if alias and conf[property_name] ~= nil and conf[alias.replacement] == nil then
      if alias.alias then
        conf[alias.replacement] = alias.alias(conf)
      else
        local value = conf[property_name]
        if type(value) == "boolean" then
          value = value and "on" or "off"
        end
        conf[alias.replacement] = tostring(value)
      end
    end
  end
end


local function deprecated_properties(conf, opts)
  for property_name, v_schema in pairs(CONF_INFERENCES) do
    local deprecated = v_schema.deprecated

    if deprecated and conf[property_name] ~= nil then
      if not opts.from_kong_env then
        if deprecated.replacement then
          log.warn("the '%s' configuration property is deprecated, use " ..
                     "'%s' instead", property_name, deprecated.replacement)
        else
          log.warn("the '%s' configuration property is deprecated",
                   property_name)
        end
      end

      if deprecated.alias then
        deprecated.alias(conf)
      end
    end
  end
end


local function dynamic_properties(conf)
  for property_name, v_schema in pairs(CONF_INFERENCES) do
    local value = conf[property_name]
    if value ~= nil then
      local directives = v_schema.directives
      if directives then
        for _, directive in ipairs(directives) do
          if not conf[directive] then
            if type(value) == "boolean" then
              value = value and "on" or "off"
            end
            conf[directive] = value
          end
        end
      end
    end
  end
end


--- Load Kong configuration file
-- The loaded configuration will only contain properties read from the
-- passed configuration file (properties are not merged with defaults or
-- environment variables)
-- @param[type=string] Path to a configuration file.
local function load_config_file(path)
  assert(type(path) == "string")

  local f, err = pl_file.read(path)
  if not f then
    return nil, err
  end

  local s = pl_stringio.open(f)
  local conf, err = pl_config.read(s, {
    smart = false,
    list_delim = "_blank_" -- mandatory but we want to ignore it
  })
  s:close()
  if not conf then
    return nil, err
  end

  return conf
end


--- Load Kong configuration
-- The loaded configuration will have all properties from the default config
-- merged with the (optionally) specified config file, environment variables
-- and values specified in the `custom_conf` argument.
-- Values will then be validated and additional values (such as `proxy_port` or
-- `plugins`) will be appended to the final configuration table.
-- @param[type=string] path (optional) Path to a configuration file.
-- @param[type=table] custom_conf A key/value table with the highest precedence.
-- @treturn table A table holding a valid configuration.
local function load(path, custom_conf, opts)
  opts = opts or {}

  ------------------------
  -- Default configuration
  ------------------------

  -- load defaults, they are our mandatory base
  local s = pl_stringio.open(kong_default_conf)
  local defaults, err = pl_config.read(s, {
    smart = false,
    list_delim = "_blank_" -- mandatory but we want to ignore it
  })
  s:close()
  if not defaults then
    return nil, "could not load default conf: " .. err
  end

  ---------------------
  -- Configuration file
  ---------------------

  local from_file_conf = {}
  if path and not pl_path.exists(path) then
    -- file conf has been specified and must exist
    return nil, "no file at: " .. path
  end

  if not path then
    -- try to look for a conf in default locations, but no big
    -- deal if none is found: we will use our defaults.
    for _, default_path in ipairs(DEFAULT_PATHS) do
      if pl_path.exists(default_path) then
        path = default_path
        break
      end

      log.verbose("no config file found at %s", default_path)
    end
  end

  if not path then
    -- still no file in default locations
    log.verbose("no config file, skip loading")

  else
    log.verbose("reading config file at %s", path)

    from_file_conf = load_config_file(path)
  end

  -----------------------
  -- Merging & validation
  -----------------------

  do
    -- find dynamic keys that need to be loaded
    local dynamic_keys = {}

    local function add_dynamic_keys(t)
      t = t or {}

      for property_name, v_schema in pairs(CONF_INFERENCES) do
        local directives = v_schema.directives
        if directives then
          local v = t[property_name]
          if v then
            if type(v) == "boolean" then
              v = v and "on" or "off"
            end

            tostring(v)

            for _, directive in ipairs(directives) do
              dynamic_keys[directive] = true
              t[directive] = v
            end
          end
        end
      end
    end

    local function find_dynamic_keys(dyn_prefix, t)
      t = t or {}

      for k, v in pairs(t) do
        local directive = string.match(k, "(" .. dyn_prefix .. ".+)")
        if directive then
          dynamic_keys[directive] = true

          if type(v) == "boolean" then
            v = v and "on" or "off"
          end

          t[k] = tostring(v)
        end
      end
    end

    local kong_env_vars = {}

    do
      -- get env vars prefixed with KONG_<dyn_key_prefix>
      local env_vars, err = env.read_all()
      if err then
        return nil, err
      end

      for k, v in pairs(env_vars) do
        local kong_var = string.match(string.lower(k), "^kong_(.+)")
        if kong_var then
          -- the value will be read in `overrides()`
          kong_env_vars[kong_var] = true
        end
      end
    end

    add_dynamic_keys(defaults)
    add_dynamic_keys(custom_conf)
    add_dynamic_keys(kong_env_vars)
    add_dynamic_keys(from_file_conf)

    for _, dyn_namespace in ipairs(DYNAMIC_KEY_NAMESPACES) do
      find_dynamic_keys(dyn_namespace.prefix, defaults) -- tostring() defaults
      find_dynamic_keys(dyn_namespace.prefix, custom_conf)
      find_dynamic_keys(dyn_namespace.prefix, kong_env_vars)
      find_dynamic_keys(dyn_namespace.prefix, from_file_conf)
    end

    -- union (add dynamic keys to `defaults` to prevent removal of the keys
    -- during the intersection that happens later)
    defaults = tablex.merge(dynamic_keys, defaults, true)
  end

  -- merge file conf, ENV variables, and arg conf (with precedence)
  local user_conf = tablex.pairmap(overrides, defaults,
                                   tablex.union(opts, { no_defaults = true, }),
                                   from_file_conf, custom_conf)

  if not opts.starting then
    log.disable()
  end

  aliased_properties(user_conf)
  dynamic_properties(user_conf)
  deprecated_properties(user_conf, opts)

  -- merge user_conf with defaults
  local conf = tablex.pairmap(overrides, defaults,
                              tablex.union(opts, { defaults_only = true, }),
                              user_conf)

  -- validation
  local ok, err, errors = check_and_infer(conf, opts)

  if not opts.starting then
    log.enable()
  end

  if not ok then
    return nil, err, errors
  end

  conf = tablex.merge(conf, defaults) -- intersection (remove extraneous properties)

  local default_nginx_main_user = false
  local default_nginx_user = false

  do
    -- nginx 'user' directive
    local user = utils.strip(conf.nginx_main_user):gsub("%s+", " ")
    if user == "nobody" or user == "nobody nobody" then
      conf.nginx_main_user = nil

    elseif user == "kong" or user == "kong kong" then
      default_nginx_main_user = true
    end

    local user = utils.strip(conf.nginx_user):gsub("%s+", " ")
    if user == "nobody" or user == "nobody nobody" then
      conf.nginx_user = nil

    elseif user == "kong" or user == "kong kong" then
      default_nginx_user = true
    end
  end

  if C.getpwnam("kong") == nil or C.getgrnam("kong") == nil then
    if default_nginx_main_user == true and default_nginx_user == true then
      conf.nginx_user = nil
      conf.nginx_main_user = nil
    end
  end

  do
    local injected_in_namespace = {}

    -- nginx directives from conf
    for _, dyn_namespace in ipairs(DYNAMIC_KEY_NAMESPACES) do
      injected_in_namespace[dyn_namespace.injected_conf_name] = true

      local directives = parse_nginx_directives(dyn_namespace, conf,
                                                injected_in_namespace)
      conf[dyn_namespace.injected_conf_name] = setmetatable(directives,
                                                            _nop_tostring_mt)
    end

    -- TODO: Deprecated, but kept for backward compatibility.
    for _, dyn_namespace in ipairs(DEPRECATED_DYNAMIC_KEY_NAMESPACES) do
      if conf[dyn_namespace.injected_conf_name] then
        conf[dyn_namespace.previous_conf_name] = conf[dyn_namespace.injected_conf_name]
      end
    end
  end

  do
    -- print alphabetically-sorted values
    local conf_arr = {}

    for k, v in pairs(conf) do
      local to_print = v
      if CONF_SENSITIVE[k] then
        to_print = "******"
      end

      conf_arr[#conf_arr+1] = k .. " = " .. pl_pretty.write(to_print, "")
    end

    table.sort(conf_arr)

    for i = 1, #conf_arr do
      log.debug(conf_arr[i])
    end
  end

  -----------------------------
  -- Additional injected values
  -----------------------------

  do
    -- merge plugins
    local plugins = {}

    if #conf.plugins > 0 and conf.plugins[1] ~= "off" then
      for i = 1, #conf.plugins do
        local plugin_name = pl_stringx.strip(conf.plugins[i])

        if plugin_name ~= "off" then
          if plugin_name == "bundled" then
            plugins = tablex.merge(constants.BUNDLED_PLUGINS, plugins, true)

          else
            plugins[plugin_name] = true
          end
        end
      end
    end

    conf.loaded_plugins = setmetatable(plugins, _nop_tostring_mt)
  end

  -- temporary workaround: inject an shm for prometheus plugin if needed
  -- TODO: allow plugins to declare shm dependencies that are automatically
  -- injected
  if conf.loaded_plugins["prometheus"] then
    local http_directives = conf["nginx_http_directives"]
    local found = false

    for _, directive in pairs(http_directives) do
      if directive.name == "lua_shared_dict"
         and string.find(directive.value, "prometheus_metrics", nil, true)
      then
         found = true
         break
      end
    end

    if not found then
      table.insert(http_directives, {
        name  = "lua_shared_dict",
        value = "prometheus_metrics 5m",
      })
    end

    local stream_directives = conf["nginx_stream_directives"]
    local found = false

    for _, directive in pairs(stream_directives) do
      if directive.name == "lua_shared_dict"
        and string.find(directive.value, "stream_prometheus_metrics", nil, true)
      then
        found = true
        break
      end
    end

    if not found then
      table.insert(stream_directives, {
        name  = "lua_shared_dict",
        value = "stream_prometheus_metrics 5m",
      })
    end
  end

  for _, dyn_namespace in ipairs(DYNAMIC_KEY_NAMESPACES) do
    table.sort(conf[dyn_namespace.injected_conf_name], function(a, b)
      return a.name < b.name
    end)
  end

  ok, err = listeners.parse(conf, {
    { name = "proxy_listen",   subsystem = "http",   ssl_flag = "proxy_ssl_enabled" },
    { name = "stream_listen",  subsystem = "stream", ssl_flag = "stream_proxy_ssl_enabled" },
    { name = "admin_listen",   subsystem = "http",   ssl_flag = "admin_ssl_enabled" },
    { name = "status_listen",  flags = { "ssl" },    ssl_flag = "status_ssl_enabled" },
    { name = "cluster_listen", subsystem = "http" },
  })
  if not ok then
    return nil, err
  end

  do
    -- load headers configuration
    local enabled_headers = {}

    for _, v in pairs(HEADER_KEY_TO_NAME) do
      enabled_headers[v] = false
    end

    if #conf.headers > 0 and conf.headers[1] ~= "off" then
      for _, token in ipairs(conf.headers) do
        if token ~= "off" then
          enabled_headers[HEADER_KEY_TO_NAME[string.lower(token)]] = true
        end
      end
    end

    if enabled_headers.server_tokens then
      enabled_headers[HEADERS.VIA] = true
      enabled_headers[HEADERS.SERVER] = true
    end

    if enabled_headers.latency_tokens then
      enabled_headers[HEADERS.PROXY_LATENCY] = true
      enabled_headers[HEADERS.RESPONSE_LATENCY] = true
      enabled_headers[HEADERS.ADMIN_LATENCY] = true
      enabled_headers[HEADERS.UPSTREAM_LATENCY] = true
    end

    conf.enabled_headers = setmetatable(enabled_headers, _nop_tostring_mt)
  end

  -- load absolute paths
  conf.prefix = pl_path.abspath(conf.prefix)

  conf.go_pluginserver_exe = pl_path.abspath(conf.go_pluginserver_exe)

  if conf.go_plugins_dir ~= "off" then
    conf.go_plugins_dir = pl_path.abspath(conf.go_plugins_dir)
  end

  for _, prefix in ipairs({ "ssl", "admin_ssl", "status_ssl", "client_ssl", "cluster" }) do
    local ssl_cert = conf[prefix .. "_cert"]
    local ssl_cert_key = conf[prefix .. "_cert_key"]

    if ssl_cert and ssl_cert_key then
      if type(ssl_cert) == "table" then
        for i, cert in ipairs(ssl_cert) do
          ssl_cert[i] = pl_path.abspath(cert)
        end

      else
        conf[prefix .. "_cert"] = pl_path.abspath(ssl_cert)
      end

      if type(ssl_cert) == "table" then
        for i, key in ipairs(ssl_cert_key) do
          ssl_cert_key[i] = pl_path.abspath(key)
        end

      else
        conf[prefix .. "_cert_key"] = pl_path.abspath(ssl_cert_key)
      end
    end
  end

  if conf.cluster_ca_cert then
    conf.cluster_ca_cert = pl_path.abspath(conf.cluster_ca_cert)
  end

  local ssl_enabled = conf.proxy_ssl_enabled or
                      conf.stream_proxy_ssl_enabled or
                      conf.admin_ssl_enabled or
                      conf.status_ssl_enabled

  for _, name in ipairs({ "nginx_http_directives", "nginx_stream_directives" }) do
    for i, directive in ipairs(conf[name]) do
      if directive.name == "ssl_dhparam" then
        if is_predefined_dhgroup(directive.value) then
          if ssl_enabled then
            directive.value = pl_path.abspath(pl_path.join(conf.prefix, "ssl", directive.value .. ".pem"))

          else
            table.remove(conf[name], i)
          end

        else
          directive.value = pl_path.abspath(directive.value)
        end

        break
      end
    end
  end

  if conf.lua_ssl_trusted_certificate
     and #conf.lua_ssl_trusted_certificate > 0 then
    conf.lua_ssl_trusted_certificate =
      tablex.map(pl_path.abspath, conf.lua_ssl_trusted_certificate)

    conf.lua_ssl_trusted_certificate_combined =
      pl_path.abspath(pl_path.join(conf.prefix, ".ca_combined"))
  end

  -- attach prefix files paths
  for property, t_path in pairs(PREFIX_PATHS) do
    conf[property] = pl_path.join(conf.prefix, unpack(t_path))
  end

  log.verbose("prefix in use: %s", conf.prefix)

  -- initialize the dns client, so the globally patched tcp.connect method
  -- will work from here onwards.
  assert(require("kong.tools.dns")(conf))

  return setmetatable(conf, nil) -- remove Map mt
end


return setmetatable({
  load = load,

  load_config_file = load_config_file,

  add_default_path = function(path)
    DEFAULT_PATHS[#DEFAULT_PATHS+1] = path
  end,

  remove_sensitive = function(conf)
    local purged_conf = tablex.deepcopy(conf)

    for k in pairs(CONF_SENSITIVE) do
      if purged_conf[k] then
        purged_conf[k] = CONF_SENSITIVE_PLACEHOLDER
      end
    end

    return purged_conf
  end,
}, {
  __call = function(_, ...)
    return load(...)
  end,
})<|MERGE_RESOLUTION|>--- conflicted
+++ resolved
@@ -12,11 +12,7 @@
 local utils = require "kong.tools.utils"
 local log = require "kong.cmd.utils.log"
 local env = require "kong.cmd.utils.env"
-<<<<<<< HEAD
-=======
 local ffi = require "ffi"
-local ip = require "resty.mediador.ip"
->>>>>>> 7603a6d5
 
 
 local fmt = string.format
