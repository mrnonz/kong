local Migrations = {
  {
    init = true,
    name = "2015-01-12-175310_skeleton",
<<<<<<< HEAD
    up = function(options)
      local keyspace_name = options.keyspace
      local strategy, strategy_properties = options.replication_strategy, ""

      -- Format strategy options
      if strategy == "SimpleStrategy" then
        strategy_properties = string.format(", 'replication_factor': %s", options.replication_factor)
      elseif strategy == "NetworkTopologyStrategy" then
        local dcs = {}
        for dc_name, dc_repl in pairs(options.data_centers) do
          table.insert(dcs, string.format("'%s': %s", dc_name, dc_repl))
        end
        if #dcs > 0 then
          strategy_properties = string.format(", %s", table.concat(dcs, ", "))
        end
      else
        -- Strategy unknown
        return nil, "invalid replication_strategy class"
      end

      -- Format final keyspace creation query
      local keyspace_str = string.format([[
        CREATE KEYSPACE IF NOT EXISTS "%s"
          WITH REPLICATION = {'class': '%s'%s};
      ]], keyspace_name, strategy, strategy_properties)
=======
    up = function(options, dao_factory)
      return dao_factory:execute_queries([[
        CREATE KEYSPACE IF NOT EXISTS "]]..options.keyspace..[["
          WITH REPLICATION = {'class' : 'SimpleStrategy', 'replication_factor' : 1};
>>>>>>> 77db0c07

      return keyspace_str..[[
        USE "]]..keyspace_name..[[";

        CREATE TABLE IF NOT EXISTS schema_migrations(
          id text PRIMARY KEY,
          migrations list<text>
        );
      ]], true)
    end,
    down = function(options, dao_factory)
      return dao_factory:execute_queries [[
        DROP KEYSPACE "]]..options.keyspace..[[";
      ]]
    end
  },
  -- init schema migration
  {
    name = "2015-01-12-175310_init_schema",
    up = function(options, dao_factory)
      return dao_factory:execute_queries [[
        CREATE TABLE IF NOT EXISTS consumers(
          id uuid,
          custom_id text,
          username text,
          created_at timestamp,
          PRIMARY KEY (id)
        );

        CREATE INDEX IF NOT EXISTS ON consumers(custom_id);
        CREATE INDEX IF NOT EXISTS ON consumers(username);

        CREATE TABLE IF NOT EXISTS apis(
          id uuid,
          name text,
          request_host text,
          request_path text,
          strip_request_path boolean,
          upstream_url text,
          preserve_host boolean,
          created_at timestamp,
          PRIMARY KEY (id)
        );

        CREATE INDEX IF NOT EXISTS ON apis(name);
        CREATE INDEX IF NOT EXISTS ON apis(request_host);
        CREATE INDEX IF NOT EXISTS ON apis(request_path);

        CREATE TABLE IF NOT EXISTS plugins(
          id uuid,
          api_id uuid,
          consumer_id uuid,
          name text,
          config text, -- serialized plugin configuration
          enabled boolean,
          created_at timestamp,
          PRIMARY KEY (id, name)
        );

        CREATE INDEX IF NOT EXISTS ON plugins(name);
        CREATE INDEX IF NOT EXISTS ON plugins(api_id);
        CREATE INDEX IF NOT EXISTS ON plugins(consumer_id);
      ]]
    end,
    down = function(options, dao_factory)
      return dao_factory:execute_queries [[
        DROP TABLE consumers;
        DROP TABLE apis;
        DROP TABLE plugins;
      ]]
    end
  }
}

return Migrations<|MERGE_RESOLUTION|>--- conflicted
+++ resolved
@@ -2,8 +2,7 @@
   {
     init = true,
     name = "2015-01-12-175310_skeleton",
-<<<<<<< HEAD
-    up = function(options)
+    up = function(options, dao_factory)
       local keyspace_name = options.keyspace
       local strategy, strategy_properties = options.replication_strategy, ""
 
@@ -20,7 +19,7 @@
         end
       else
         -- Strategy unknown
-        return nil, "invalid replication_strategy class"
+        return "invalid replication_strategy class"
       end
 
       -- Format final keyspace creation query
@@ -28,14 +27,9 @@
         CREATE KEYSPACE IF NOT EXISTS "%s"
           WITH REPLICATION = {'class': '%s'%s};
       ]], keyspace_name, strategy, strategy_properties)
-=======
-    up = function(options, dao_factory)
-      return dao_factory:execute_queries([[
-        CREATE KEYSPACE IF NOT EXISTS "]]..options.keyspace..[["
-          WITH REPLICATION = {'class' : 'SimpleStrategy', 'replication_factor' : 1};
->>>>>>> 77db0c07
 
-      return keyspace_str..[[
+      return dao_factory:execute_queries(keyspace_str..[[
+
         USE "]]..keyspace_name..[[";
 
         CREATE TABLE IF NOT EXISTS schema_migrations(
