--- conflicted
+++ resolved
@@ -23,13 +23,8 @@
 
 env:
   global:
-<<<<<<< HEAD
     - LUAROCKS=3.0.4
-    - OPENSSL=1.1.1
-=======
-    - LUAROCKS=2.4.3
     - OPENSSL=1.1.1a
->>>>>>> 76e769f3
     - OPENRESTY_BASE=1.13.6.2
     - OPENRESTY_LATEST=1.13.6.2
     - OPENRESTY=$OPENRESTY_BASE
