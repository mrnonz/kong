--- conflicted
+++ resolved
@@ -554,12 +554,7 @@
 
                 local reset = tonumber(string.match(res, "ratelimit%-reset: (%d+)"))
                 assert.equal(true, reset <= 60 and reset >= 0)
-<<<<<<< HEAD
-    
-                ngx.sleep(0.1)  -- wait sync
-=======
-
->>>>>>> fcb7275f
+
               end
 
               -- Additonal request, while limit is 6/minute
