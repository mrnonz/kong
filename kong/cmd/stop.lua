local dnsmasq_signals = require "kong.cmd.utils.dnsmasq_signals"
local nginx_signals = require "kong.cmd.utils.nginx_signals"
local serf_signals = require "kong.cmd.utils.serf_signals"
local conf_loader = require "kong.conf_loader"
local DAOFactory = require "kong.dao.factory"
local pl_path = require "pl.path"
local log = require "kong.cmd.utils.log"

local function execute(args)
  -- retrieve default prefix or use given one
  local default_conf = assert(conf_loader(nil, {
    prefix = args.prefix
  }))
  assert(pl_path.exists(default_conf.prefix),
         "no such prefix: "..default_conf.prefix)

  -- load <PREFIX>/kong.conf containing running node's config
  local conf = assert(conf_loader(default_conf.kong_conf))
  assert(nginx_signals.stop(conf))
  assert(serf_signals.stop(conf, DAOFactory(conf)))
  if conf.dnsmasq then
    assert(dnsmasq_signals.stop(conf))
  end
  log("Stopped")
end

local lapp = [[
Usage: kong stop [OPTIONS]

Options:
<<<<<<< HEAD
 -p,--prefix (optional string) prefix Kong is running at
=======
 -p,--prefix  (optional string) prefix Kong is running at
>>>>>>> ccea6d30
]]

return {
  lapp = lapp,
  execute = execute
}<|MERGE_RESOLUTION|>--- conflicted
+++ resolved
@@ -28,11 +28,7 @@
 Usage: kong stop [OPTIONS]
 
 Options:
-<<<<<<< HEAD
- -p,--prefix (optional string) prefix Kong is running at
-=======
  -p,--prefix  (optional string) prefix Kong is running at
->>>>>>> ccea6d30
 ]]
 
 return {
