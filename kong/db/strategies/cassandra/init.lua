local iteration = require "kong.db.iteration"
local cassandra = require "cassandra"
local cjson = require "cjson"


local fmt           = string.format
local rep           = string.rep
local null          = ngx.null
local type          = type
local error         = error
local pairs         = pairs
local ipairs        = ipairs
local insert        = table.insert
local concat        = table.concat
local setmetatable  = setmetatable
local encode_base64 = ngx.encode_base64
local decode_base64 = ngx.decode_base64
local new_tab
local clear_tab
do
  local ok
  ok, new_tab = pcall(require, "table.new")
  if not ok then
    new_tab = function(narr, nrec)
      return {}
    end
  end

  ok, clear_tab = pcall(require, "table.clear")
  if not ok then
    clear_tab = function (tab)
      for k, _ in pairs(tab) do
        tab[k] = nil
      end
    end
  end
end


local APPLIED_COLUMN = "[applied]"


local cache_key_field = { type = "string" }


<<<<<<< HEAD
local _M  = {
  CUSTOM_STRATEGIES = {
    services = require("kong.db.strategies.cassandra.services"),
    plugins = require("kong.db.strategies.cassandra.plugins"),
    tags = require("kong.db.strategies.cassandra.tags"),
  }
}
=======
local _M  = {}
>>>>>>> 3fc47593

local _mt = {}
_mt.__index = _mt


local function is_partitioned(self)
  local cql

  -- Assume a release version number of 3 & greater will use the same schema.
  if self.connector.major_version >= 3 then
    cql = fmt([[
      SELECT * FROM system_schema.columns
      WHERE keyspace_name = '%s'
      AND table_name = '%s'
      AND column_name = 'partition';
    ]], self.connector.keyspace, self.schema.name)

  else
    cql = fmt([[
      SELECT * FROM system.schema_columns
      WHERE keyspace_name = '%s'
      AND columnfamily_name = '%s'
      AND column_name = 'partition';
    ]], self.connector.keyspace, self.schema.name)
  end

  local rows, err = self.connector:query(cql, {}, nil, "read")
  if err then
    return nil, err
  end

  -- Assume a release version number of 3 & greater will use the same schema.
  if self.connector.major_version >= 3 then
    return rows[1] and rows[1].kind == "partition_key"
  end

  return not not rows[1]
end


local function build_queries(self)
  local schema   = self.schema
  local n_fields = #schema.fields
  local n_pk     = #schema.primary_key
  local composite_cache_key = schema.cache_key and #schema.cache_key > 1

  local select_columns = new_tab(n_fields, 0)
  for field_name, field in schema:each_field() do
    if field.type == "foreign" then
      local db_columns = self.foreign_keys_db_columns[field_name]
      for i = 1, #db_columns do
        insert(select_columns, db_columns[i].col_name)
      end
    else
      insert(select_columns, field_name)
    end
  end
  select_columns = concat(select_columns, ", ")
  local insert_columns = select_columns

  local insert_bind_args = rep("?, ", n_fields):sub(1, -3)

  if composite_cache_key then
    insert_columns = select_columns .. ", cache_key"
    insert_bind_args = insert_bind_args .. ", ?"
  end

  local select_bind_args = new_tab(n_pk, 0)
  for _, field_name in self.each_pk_field() do
    insert(select_bind_args, field_name .. " = ?")
  end
  select_bind_args = concat(select_bind_args, " AND ")

  local partitioned, err = is_partitioned(self)
  if err then
    return nil, err
  end

  if partitioned then
    return {
      insert = fmt([[
        INSERT INTO %s (partition, %s) VALUES ('%s', %s) IF NOT EXISTS
      ]], schema.name, insert_columns, schema.name, insert_bind_args),

      insert_ttl = fmt([[
        INSERT INTO %s (partition, %s) VALUES ('%s', %s) IF NOT EXISTS USING TTL %s
      ]], schema.name, insert_columns, schema.name, insert_bind_args, "%u"),

      insert_no_transaction = fmt([[
        INSERT INTO %s (partition, %s) VALUES ('%s', %s)
      ]], schema.name, insert_columns, schema.name, insert_bind_args),

      insert_no_transaction_ttl = fmt([[
        INSERT INTO %s (partition, %s) VALUES ('%s', %s) USING TTL %s
      ]], schema.name, insert_columns, schema.name, insert_bind_args, "%u"),

      select = fmt([[
        SELECT %s FROM %s WHERE partition = '%s' AND %s
      ]], select_columns, schema.name, schema.name, select_bind_args),

      select_page = fmt([[
        SELECT %s FROM %s WHERE partition = '%s'
      ]], select_columns, schema.name, schema.name),

      select_with_filter = fmt([[
        SELECT %s FROM %s WHERE partition = '%s' AND %s
      ]], select_columns, schema.name, schema.name, "%s"),

      select_tags_cond_and_first_tag = fmt([[
        SELECT entity_id FROM tags WHERE entity_name = '%s' AND tag = ?
      ]], schema.name),

      select_tags_cond_and_next_tags = fmt([[
        SELECT entity_id FROM tags WHERE entity_name = '%s' AND tag = ? AND entity_id IN ?
      ]], schema.name),

      select_tags_cond_or = fmt([[
        SELECT tag, entity_id, other_tags FROM tags WHERE entity_name = '%s' AND tag IN ?
      ]], schema.name),

      update = fmt([[
        UPDATE %s SET %s WHERE partition = '%s' AND %s IF EXISTS
      ]], schema.name, "%s", schema.name, select_bind_args),

      update_ttl = fmt([[
        UPDATE %s USING TTL %s SET %s WHERE partition = '%s' AND %s IF EXISTS
      ]], schema.name, "%u", "%s", schema.name, select_bind_args),

      upsert = fmt([[
        UPDATE %s SET %s WHERE partition = '%s' AND %s
      ]], schema.name, "%s", schema.name, select_bind_args),

      upsert_ttl = fmt([[
        UPDATE %s USING TTL %s SET %s WHERE partition = '%s' AND %s
      ]], schema.name, "%u", "%s", schema.name, select_bind_args),

      delete = fmt([[
        DELETE FROM %s WHERE partition = '%s' AND %s
      ]], schema.name, schema.name, select_bind_args),
    }
  end

  return {
    insert = fmt([[
      INSERT INTO %s (%s) VALUES (%s) IF NOT EXISTS
    ]], schema.name, insert_columns, insert_bind_args),

    insert_ttl = fmt([[
      INSERT INTO %s (%s) VALUES (%s) IF NOT EXISTS USING TTL %s
    ]], schema.name, insert_columns, insert_bind_args, "%u"),

    insert_no_transaction = fmt([[
      INSERT INTO %s (%s) VALUES (%s)
    ]], schema.name, insert_columns, insert_bind_args),

    insert_no_transaction_ttl = fmt([[
      INSERT INTO %s ( %s) VALUES (%s) USING TTL %s
    ]], schema.name, insert_columns, insert_bind_args, "%u"),

    -- might raise a "you must enable ALLOW FILTERING" error
    select = fmt([[
      SELECT %s FROM %s WHERE %s
    ]], select_columns, schema.name, select_bind_args),

    -- might raise a "you must enable ALLOW FILTERING" error
    select_page = fmt([[
      SELECT %s FROM %s
    ]], select_columns, schema.name),

    -- might raise a "you must enable ALLOW FILTERING" error
    select_with_filter = fmt([[
      SELECT %s FROM %s WHERE %s
    ]], select_columns, schema.name, "%s"),

    select_tags_cond_and_first_tag = fmt([[
      SELECT entity_id FROM tags WHERE entity_name = '%s' AND tag = ?
    ]], schema.name),

    select_tags_cond_and_next_tags = fmt([[
      SELECT entity_id FROM tags WHERE entity_name = '%s' AND tag = ? AND entity_id IN ?
    ]], schema.name),

    select_tags_cond_or = fmt([[
      SELECT tag, entity_id, other_tags FROM tags WHERE entity_name = '%s' AND tag IN ?
    ]], schema.name),

    update = fmt([[
      UPDATE %s SET %s WHERE %s IF EXISTS
    ]], schema.name, "%s", select_bind_args),

    update_ttl = fmt([[
      UPDATE %s USING TTL %s SET %s WHERE %s IF EXISTS
    ]], schema.name, "%u", "%s", select_bind_args),

    upsert = fmt([[
      UPDATE %s SET %s WHERE %s
    ]], schema.name, "%s", select_bind_args),

    upsert_ttl = fmt([[
      UPDATE %s USING TTL %s SET %s WHERE %s
    ]], schema.name, "%u", "%s", select_bind_args),

    delete = fmt([[
      DELETE FROM %s WHERE %s
    ]], schema.name, select_bind_args),
  }
end


local function get_query(self, query_name)
  if not self.queries then
    local err
    self.queries, err = build_queries(self)
    if err then
      return nil, err
    end
  end

  return self.queries[query_name]
end


local function serialize_arg(field, arg)
  local serialized_arg

  if arg == null then
    serialized_arg = cassandra.null

  elseif field.uuid then
    serialized_arg = cassandra.uuid(arg)

  elseif field.timestamp then
    serialized_arg = cassandra.timestamp(arg * 1000)

  elseif field.type == "integer" then
    serialized_arg = cassandra.int(arg)

  elseif field.type == "float" then
    serialized_arg = cassandra.float(arg)

  elseif field.type == "boolean" then
    serialized_arg = cassandra.boolean(arg)

  elseif field.type == "string" then
    serialized_arg = cassandra.text(arg)

  elseif field.type == "array" then
    local t = {}

    for i = 1, #arg do
      t[i] = serialize_arg(field.elements, arg[i])
    end

    serialized_arg = cassandra.list(t)

  elseif field.type == "set" then
    local t = {}

    for i = 1, #arg do
      t[i] = serialize_arg(field.elements, arg[i])
    end

    serialized_arg = cassandra.set(t)

  elseif field.type == "map" then
    local t = {}

    for k, v in pairs(arg) do
      t[k] = serialize_arg(field.elements, arg[k])
    end

    serialized_arg = cassandra.map(t)

  elseif field.type == "record" then
    serialized_arg = cassandra.text(cjson.encode(arg))

  else
    error("[cassandra strategy] don't know how to serialize field")
  end

  return serialized_arg
end


local function serialize_foreign_pk(db_columns, args, args_names, foreign_pk)
  for _, db_column in ipairs(db_columns) do
    local to_serialize

    if foreign_pk == null then
      to_serialize = null

    else
      to_serialize = foreign_pk[db_column.foreign_field_name]
    end

    insert(args, serialize_arg(db_column.foreign_field, to_serialize))

    if args_names then
      insert(args_names, db_column.col_name)
    end
  end
end


-- Check existence of foreign entity.
--
-- Note: this follows an innevitable "read-before-write" pattern in
-- our Cassandra strategy. While unfortunate, this pattern is made
-- necessary for Kong to behave in a database-agnostic fashion between
-- its supported RDBMs and Cassandra. This pattern is judged acceptable
-- given the relatively low number of expected writes (more or less at
-- a human pace), and mitigated by the introduction of different levels
-- of consistency for read vs. write queries, as well as the linearizable
-- consistency of lightweight transactions (IF [NOT] EXISTS).
local function foreign_pk_exists(self, field_name, field, foreign_pk)
  local foreign_schema = field.schema
  local foreign_strategy = _M.new(self.connector, foreign_schema,
                                  self.errors)

  local foreign_row, err_t = foreign_strategy:select(foreign_pk)
  if err_t then
    return nil, err_t
  end

  if not foreign_row then
    return nil, self.errors:foreign_key_violation_invalid_reference(foreign_pk,
                                                                    field_name,
                                                                    foreign_schema.name)
  end

  return true
end

local function set_difference(old_set, new_set)
  local new_set_hash = new_tab(0, #new_set)
  for _, elem in ipairs(new_set) do
    new_set_hash[elem] = true
  end

  local old_set_hash = new_tab(0, #old_set)
  for _, elem in ipairs(old_set) do
    old_set_hash[elem] = true
  end

  local elem_to_add = {}
  local elem_to_delete = {}
  local elem_not_changed = {}

  for _, elem in ipairs(new_set) do
    if not old_set_hash[elem] then
      insert(elem_to_add, elem)
    end
  end

  for _, elem in ipairs(old_set) do
    if not new_set_hash[elem] then
      insert(elem_to_delete, elem)
    else
      insert(elem_not_changed, elem)
    end
  end

  return elem_to_add, elem_to_delete, elem_not_changed
end

-- Calculate the difference of current tags and updated tags of an entity
-- return the cql to execute, and error if any
--
-- Note: this follows an innevitable "read-before-write" pattern in
-- our Cassandra strategy. While unfortunate, this pattern is made
-- necessary for Kong to behave in a database-agnostic fashion between
-- its supported RDBMs and Cassandra. This pattern is judged acceptable
-- given the relatively low number of expected writes (more or less at
-- a human pace), and mitigated by the introduction of different levels
-- of consistency for read vs. write queries, as well as the linearizable
-- consistency of lightweight transactions (IF [NOT] EXISTS).
local function build_tags_cql(self, primary_key, schema, new_tags, ttl, read_before_write)
  local tags_to_add, tags_to_delete, tags_not_changed

  new_tags = (not new_tags or new_tags == null) and {} or new_tags

  if read_before_write then
    local strategy = _M.new(self.connector, schema,
                            self.errors)
    local row, err_t = strategy:select(primary_key)
    if err_t then
      return nil, err_t
    end

    if row and row['tags'] and row['tags'] ~= null then
      tags_to_add, tags_to_delete, tags_not_changed = set_difference(row['tags'], new_tags)
    else
      tags_to_add = new_tags
      tags_to_delete = {}
      tags_not_changed = {}
    end
  else
    tags_to_add = new_tags
    tags_to_delete = {}
    tags_not_changed = {}
  end

  if #tags_to_add == 0 and #tags_to_delete == 0 then
    return nil, nil
  end
  -- Note: here we assume tags column only exists
  -- with those entities use id as their primary key
  local entity_id = primary_key['id']
  local cqls = {}
  local update_cql = "UPDATE tags SET other_tags=? WHERE tag=? AND entity_name=? AND entity_id=?"
  if ttl then
    update_cql = update_cql .. fmt(" USING TTL %u", ttl)
  end
  for _, tag in ipairs(tags_not_changed) do
    insert(cqls,
      {
        update_cql,
        { cassandra.set(new_tags), cassandra.text(tag), cassandra.text(schema.name), cassandra.text(entity_id) }
      }
    )
  end

  local insert_cql = "INSERT INTO tags (tag, entity_name, entity_id, other_tags) VALUES (?, ?, ?, ?)"
  if ttl then
    insert_cql = insert_cql .. fmt(" USING TTL %u", ttl)
  end
  for _, tag in ipairs(tags_to_add) do
    insert(cqls,
      {
        insert_cql,
        { cassandra.text(tag), cassandra.text(schema.name), cassandra.text(entity_id), cassandra.set(new_tags) }
      }
    )
  end

  local delete_cql = "DELETE FROM tags WHERE tag=? AND entity_name=? and entity_id=?"
  if ttl then
    delete_cql = delete_cql .. fmt(" USING TTL %u", ttl)
  end
  for _, tag in ipairs(tags_to_delete) do
    insert(cqls,
      {
        delete_cql,
        { cassandra.text(tag), cassandra.text(schema.name), cassandra.text(entity_id) }
      }
    )
  end

  return cqls, nil
end


function _M.new(connector, schema, errors)
  local n_fields         = #schema.fields
  local n_pk             = #schema.primary_key

  local each_pk_field
  local each_non_pk_field

  do
    local non_pk_fields = new_tab(n_fields - n_pk, 0)
    local pk_fields     = new_tab(n_pk, 0)

    for field_name, field in schema:each_field() do
      local is_pk
      for _, pk_field_name in ipairs(schema.primary_key) do
        if field_name == pk_field_name then
          is_pk = true
          break
        end
      end

      insert(is_pk and pk_fields or non_pk_fields, {
        field_name = field_name,
        field      = field,
      })
    end

    local function iter(t, i)
      i = i + 1
      local f = t[i]
      if f then
        return i, f.field_name, f.field
      end
    end

    each_pk_field = function()
      return iter, pk_fields, 0
    end

    each_non_pk_field = function()
      return iter, non_pk_fields, 0
    end
  end

  -- self instanciation

  local self = {
    connector               = connector, -- instance of kong.db.strategies.cassandra.init
    schema                  = schema,
    errors                  = errors,
    each_pk_field           = each_pk_field,
    each_non_pk_field       = each_non_pk_field,
    foreign_keys_db_columns = {},
    queries                 = nil,
  }

  -- foreign keys constraints and page_for_ selector methods

  for field_name, field in schema:each_field() do
    if field.type == "foreign" then
      local foreign_schema = field.schema
      local foreign_pk     = foreign_schema.primary_key
      local foreign_pk_len = #foreign_pk
      local db_columns     = new_tab(foreign_pk_len, 0)

      for i = 1, foreign_pk_len do
        for foreign_field_name, foreign_field in foreign_schema:each_field() do
          if foreign_field_name == foreign_pk[i] then
            insert(db_columns, {
              col_name           = field_name .. "_" .. foreign_pk[i],
              foreign_field      = foreign_field,
              foreign_field_name = foreign_field_name,
            })
          end
        end
      end

      local db_columns_args_names = new_tab(#db_columns, 0)

      for i = 1, #db_columns do
        -- keep args_names for 'page_for_*' methods
        db_columns_args_names[i] = db_columns[i].col_name .. " = ?"
      end

      db_columns.args_names = concat(db_columns_args_names, " AND ")

      self.foreign_keys_db_columns[field_name] = db_columns
    end
  end

  -- generate page_for_ method for inverse selection
  -- e.g. routes:page_for_service(service_pk)
  for field_name, field in schema:each_field() do
    if field.type == "foreign" then

      local method_name = "page_for_" .. field_name
      local db_columns = self.foreign_keys_db_columns[field_name]

      local select_foreign_bind_args = {}
      for _, foreign_key_column in ipairs(db_columns) do
        insert(select_foreign_bind_args, foreign_key_column.col_name .. " = ?")
      end

      self[method_name] = function(self, foreign_key, size, offset, options)
        return self:page(size, offset, options, foreign_key, db_columns)
      end
    end
  end

  return setmetatable(self, _mt)
end


local function deserialize_aggregates(value, field)
  if field.type == "record" then
    if type(value) == "string" then
      value = cjson.decode(value)
    end

  elseif field.type == "set" then
    if type(value) == "table" then
      for i = 1, #value do
        value[i] = deserialize_aggregates(value[i], field.elements)
      end
    end
  end

  if value == nil then
    return null
  end

  return value
end


function _mt:deserialize_row(row)
  if not row then
    error("row must be a table", 2)
  end

  -- deserialize rows
  -- replace `nil` fields with `ngx.null`
  -- replace `foreign_key` with `foreign = { key = "" }`
  -- return timestamps in seconds instead of ms

  for field_name, field in self.schema:each_field() do
    if field.type == "foreign" then
      local db_columns = self.foreign_keys_db_columns[field_name]

      local has_fk
      row[field_name] = new_tab(0, #db_columns)

      for i = 1, #db_columns do
        local col_name = db_columns[i].col_name

        if row[col_name] ~= nil then
          row[field_name][db_columns[i].foreign_field_name] = row[col_name]
          row[col_name] = nil

          has_fk = true
        end
      end

      if not has_fk then
        row[field_name] = null
      end

    elseif field.timestamp and row[field_name] ~= nil then
      row[field_name] = row[field_name] / 1000

    else
      row[field_name] = deserialize_aggregates(row[field_name], field)
    end
  end

  return row
end


local function _select(self, cql, args)
  local rows, err = self.connector:query(cql, args, nil, "read")
  if not rows then
    return nil, self.errors:database_error("could not execute selection query: "
                                           .. err)
  end

  -- lua-cassandra returns `nil` values for Cassandra's `NULL`. We need to
  -- populate `ngx.null` ourselves

  local row = rows[1]
  if not row then
    return nil
  end

  return self:deserialize_row(row)
end


local function check_unique(self, primary_key, entity, field_name)
  -- a UNIQUE constaint is set on this field.
  -- We unfortunately follow a read-before-write pattern in this case,
  -- but this is made necessary for Kong to behave in a
  -- database-agnostic fashion between its supported RDBMs and
  -- Cassandra.
  local row, err_t = self:select_by_field(field_name, entity[field_name])
  if err_t then
    return nil, err_t
  end

  if row then
    for _, pk_field_name in self.each_pk_field() do
      if primary_key[pk_field_name] ~= row[pk_field_name] then
        -- already exists
        if field_name == "cache_key" then
          local keys = {}
          local schema = self.schema
          for _, k in ipairs(schema.cache_key) do
            local field = schema.fields[k]
            if field.type == "foreign" and entity[k] ~= ngx.null then
              keys[k] = field.schema:extract_pk_values(entity[k])
            else
              keys[k] = entity[k]
            end
          end
          return nil, self.errors:unique_violation(keys)
        end

        return nil, self.errors:unique_violation {
          [field_name] = entity[field_name],
        }
      end
    end
  end

  return true
end


function _mt:insert(entity, options)
  local schema = self.schema
  local args = new_tab(#schema.fields, 0)
  local ttl = schema.ttl and options and options.ttl
  local composite_cache_key = schema.cache_key and #schema.cache_key > 1
  local primary_key

  local cql_batch
  local batch_mode

  local mode = 'insert'

  if schema.fields.tags then
    primary_key = schema:extract_pk_values(entity)
    local err_t
    cql_batch, err_t = build_tags_cql(self, primary_key, schema, entity["tags"], ttl, false)
    if err_t then
      return nil, err_t
    end

    if cql_batch then
      -- Batch with conditions cannot span multiple tables
      -- Note this will also disables the APPLIED_COLUMN check
      mode = 'insert_no_transaction'
      batch_mode = true
    end
  end

  local cql, err
  if ttl then
    cql, err = get_query(self, mode .. "_ttl")
    if err then
      return nil, err
    end

    cql = fmt(cql, ttl)

  else
    cql, err = get_query(self, mode)
    if err then
      return nil, err
    end
  end

  -- serialize VALUES clause args

  for field_name, field in schema:each_field() do
    if field.type == "foreign" then
      local foreign_pk = entity[field_name]

      if foreign_pk ~= null then
        -- if given, check if this foreign entity exists
        local exists, err_t = foreign_pk_exists(self, field_name, field, foreign_pk)
        if not exists then
          return nil, err_t
        end
      end

      local db_columns = self.foreign_keys_db_columns[field_name]
      serialize_foreign_pk(db_columns, args, nil, foreign_pk)

    else
      if field.unique
        and entity[field_name] ~= null
        and entity[field_name] ~= nil
      then
        -- a UNIQUE constaint is set on this field.
        -- We unfortunately follow a read-before-write pattern in this case,
        -- but this is made necessary for Kong to behave in a database-agnostic
        -- fashion between its supported RDBMs and Cassandra.
        primary_key = primary_key or schema:extract_pk_values(entity)
        local _, err_t = check_unique(self, primary_key, entity, field_name)
        if err_t then
          return nil, err_t
        end
      end

      insert(args, serialize_arg(field, entity[field_name]))
    end
  end

  if composite_cache_key then
    primary_key = primary_key or schema:extract_pk_values(entity)
    local _, err_t = check_unique(self, primary_key, entity, "cache_key")
    if err_t then
      return nil, err_t
    end

    insert(args, serialize_arg(cache_key_field, entity["cache_key"]))
  end

  -- execute query

  local res, err
  if batch_mode then
    -- insert the cql to current entity table at first position
    insert(cql_batch, 1, {cql, args})
    res, err = self.connector:batch(cql_batch, nil, "write", true)
  else
    res, err = self.connector:query(cql, args, nil, "write")
  end

  if not res then
    return nil, self.errors:database_error("could not execute insertion query: "
                                           .. err)
  end

  -- check for linearizable consistency (Paxos)
  -- in batch_mode, we currently don't know the APPLIED_COLUMN
  if not batch_mode and res[1][APPLIED_COLUMN] == false then
    -- lightweight transaction (IF NOT EXISTS) failed,
    -- retrieve PK values for the PK violation error
    primary_key = primary_key or schema:extract_pk_values(entity)

    return nil, self.errors:primary_key_violation(primary_key)
  end

  -- return foreign key as if they were fetched from :select()
  -- this means foreign relationship tables should only contain
  -- the primary key of the foreign entity

  clear_tab(res)

  for field_name, field in schema:each_field() do
    local value = entity[field_name]

    if field.type == "foreign" then
      if value ~= null and value ~= nil then
        value = field.schema:extract_pk_values(value)

      else
        value = null
      end
    end

    res[field_name] = value
  end

  return res
end


function _mt:select(primary_key, options)
  local schema = self.schema
  local cql, err = get_query(self, "select")
  if err then
    return nil, err
  end
  local args = new_tab(#schema.primary_key, 0)

  -- serialize WHERE clause args

  for i, field_name, field in self.each_pk_field() do
    args[i] = serialize_arg(field, primary_key[field_name])
  end

  -- execute query

  return _select(self, cql, args)
end


function _mt:select_by_field(field_name, field_value, options)
  local cql, err = get_query(self, "select_with_filter")
  if err then
    return nil, err
  end
  local select_cql = fmt(cql, field_name .. " = ?")
  local bind_args = new_tab(1, 0)
  local field = self.schema.fields[field_name]

  if field_name == "cache_key" then
    field = cache_key_field
  end

  bind_args[1] = serialize_arg(field, field_value)

  return _select(self, select_cql, bind_args)
end


do
  local opts = new_tab(0, 2)

  local function execute_page(self, cql, args, offset, opts)
    local rows, err = self.connector:query(cql, args, opts, "read")
    if not rows then
      if err:match("Invalid value for the paging state") then
        return nil, self.errors:invalid_offset(offset, err)
      end
      return nil, self.errors:database_error("could not execute page query: "
                                              .. err)
    end

    local next_offset
    if rows.meta and rows.meta.paging_state then
      next_offset = rows.meta.paging_state
    end

    rows.meta = nil
    rows.type = nil

    return rows, nil, next_offset
  end

  local function query_page(self, offset, foreign_key, foreign_key_db_columns)
    local cql
    local args
    local err

    if not foreign_key then
      cql, err = get_query(self, "select_page")
      if err then
        return nil, err
      end

    elseif foreign_key and foreign_key_db_columns then
      args = new_tab(#foreign_key_db_columns, 0)
      cql, err = get_query(self, "select_with_filter")
      if err then
        return nil, err
      end
      cql = fmt(cql, foreign_key_db_columns.args_names)

      serialize_foreign_pk(foreign_key_db_columns, args, nil, foreign_key)

    else
      error("should provide both of: foreign_key, foreign_key_db_columns", 2)
    end

    local rows, err_t, next_offset = execute_page(self, cql, args, offset, opts)

    if err_t then
      return nil, err_t
    end

    for i = 1, #rows do
      rows[i] = self:deserialize_row(rows[i])
    end

    return rows, nil, next_offset and encode_base64(next_offset)
  end

  --[[
  Define the max rounds of queries we will send when filtering entity with
  tags
  For each "round" with AND we send queries at max to the number of tags provided and 
  filter in Lua land with entities with all tags provided; for OR we send one request
  each round.
  Depending on the distribution of tags attached to entity, it might be possible
  that number of tags attached with one tag and doesn't has others is larger
  than the page size provided. In such case, we limit the "rounds" of such
  filtering and thus limit the total number of queries we send per paging
  request to be at most (number of tags) * PAGING_MAX_QUERY_ROUNDS
  Note the number here may not suite all conditions. If the paging request
  returns too less results, this limit can be bumped up. To archieve less
  latency for the Admin paging API, this limit can be decreased.
  ]]--
  local PAGING_MAX_QUERY_ROUNDS = 20

  -- helper function used in query_page_for_tags to translate
  -- a row with entity_id with an entity
  local function dereference_rows(self, entity_ids, entity_count)
    if not entity_ids then
      return {}, nil, nil
    end
    entity_count = entity_count or #entity_ids
    local entities = new_tab(entity_count, 0)
    -- TODO: send one query using IN
    for i, row in ipairs(entity_ids) do
      -- TODO: pk name id is hardcoded
      local entity, err, err_t = self:select{ id = row.entity_id }
      if err then
        return nil, err, err_t
      end
      entities[i] = entity
    end
    return entities, nil, nil
  end

  local function query_page_for_tags(self, size, offset, tags, cond)
    -- TODO: if we don't sort, we can have a performance guidance to user
    -- to "always put tags with less entity at the front of query"
    table.sort(tags)

    local tags_count = #tags
    -- merge the condition of only one tags to be "and" condition
    local cond_or = cond == "or" and tags_count > 1

    local cql
    local args

    local next_offset = opts.paging_state

    local tags_hash = new_tab(0, tags_count)
    local cond_and_cql_first, cond_and_cql_next

    if cond_or then
      cql = get_query(self, "select_tags_cond_or")
      args = { cassandra.list(tags) }
      for _, tag in ipairs(tags) do
        tags_hash[tag] = true
      end
    else
      cond_and_cql_first = get_query(self, "select_tags_cond_and_first_tag")
      cond_and_cql_next = get_query(self, "select_tags_cond_and_next_tags")
    end

    -- the entity_ids to return
    local entity_ids = new_tab(size, 0)
    local entity_count = 0

    -- a temporary table for current query
    local current_entity_ids = new_tab(size, 0)


    local rows, err_t

    for _=1, PAGING_MAX_QUERY_ROUNDS, 1 do
      local current_next_offset
      local current_entity_count = 0

      if cond_or then
        rows, err_t, next_offset = execute_page(self, cql, args, offset, opts)
        if err_t then
          return nil, err_t, nil
        end

        clear_tab(current_entity_ids)

        for _, row in ipairs(rows) do
          local row_tag = row.tag
          local duplicated = false
          for _, attached_tag in ipairs(row.other_tags) do
            -- To ensure we don't add same entity_id twice (during current
            -- admin api request or across different requests), we only add
            -- entity_id when it first appears in the result set.
            -- That means we don't add current row if row.tag
            -- 1. is a matching tag towards provided tags (that means this
            --    entity_id can potentially be duplicated), and
            -- 2. is not the alphabetically smallest tag among all its tags
            --    (as in row.other_tags)
            if tags_hash[attached_tag] and attached_tag < row_tag then
              duplicated = true
              break
            end
          end

          if not duplicated then
            current_entity_count = current_entity_count + 1
            current_entity_ids[current_entity_count] = row.entity_id
          end
        end
      else
        for i=1, #tags, 1 do
          local tag = tags[i]

          if i == 1 then
            opts.paging_state = next_offset
            cql = cond_and_cql_first
            -- TODO: cache me
            args = { cassandra.text(tag) }
          else
            opts.paging_state = nil
            cql = cond_and_cql_next
            -- TODO: cache me
            args = { cassandra.text(tag), cassandra.list(current_entity_ids) }
          end

          rows, err_t, current_next_offset = execute_page(self, cql, args, nil, opts)

          if err_t then
            return nil, err_t, nil
          end


          if i == 1 then 
            next_offset = current_next_offset
          end

          -- No rows left, stop filtering
          if not rows or #rows == 0 then
            current_entity_count = 0
            break
          end

          clear_tab(current_entity_ids)
          current_entity_count = 0
          for i, row in ipairs(rows) do
            current_entity_ids[i] = row.entity_id
            current_entity_count = current_entity_count + 1
          end
        end
      end

      if current_entity_count > 0 then
        for i=1, current_entity_count do
          entity_count = entity_count + 1
          entity_ids[entity_count] = { entity_id = current_entity_ids[i] }
          if entity_count >= size then
            -- shouldn't be "larger than" actually
            break
          end
        end

        if entity_count < size then
          -- next time we only read what we left
          -- to return a row with length of `size`
          opts.page_size = size - entity_count
        end
      end

      -- break the loop either we read enough rows
      -- or no more data available in the datastore
      if entity_count >= size or not next_offset then
        break
      end
    end

    local entities, err_t = dereference_rows(self, entity_ids, entity_count)

    if err_t then
      return nil, err_t, nil
    end

    if next_offset and entity_count < size then
      -- Note: don't cache ngx.log so we can test in 02-intergration/07-tags_spec.lua
      ngx.log(ngx.WARN, "maximum ", PAGING_MAX_QUERY_ROUNDS, " rounds exceeded ",
              "without retrieving required size of rows, ",
              "consider lower the sparsity of tags, or increase the paging size per request"
      )
    end

    return entities, nil, next_offset and encode_base64(next_offset)
  end

  function _mt:page(size, offset, options, foreign_key, foreign_key_db_columns)
    if offset then
      local offset_decoded = decode_base64(offset)
      if not offset_decoded then
        return nil, self.errors:invalid_offset(offset, "bad base64 encoding")
      end

      offset = offset_decoded
    end

    opts.page_size = size
    opts.paging_state = offset

    if options and options.tags then
      return query_page_for_tags(self, size, offset, options.tags, options.tags_cond)
    end

    return query_page(self, offset, foreign_key, foreign_key_db_columns)
  end
end


do
  local function update(self, primary_key, entity, mode, options)
    local schema = self.schema
    local ttl = schema.ttl and options and options.ttl
    local composite_cache_key = schema.cache_key and #schema.cache_key > 1

    local cql_batch
    local batch_mode

    if schema.fields.tags then
      local err_t
      cql_batch, err_t = build_tags_cql(self, primary_key, schema, entity["tags"], ttl, true)
      if err_t then
        return nil, err_t
      end

      if cql_batch then
        -- Batch with conditions cannot span multiple tables
        -- Note this will also disables the APPLIED_COLUMN check
        mode = 'upsert'
        batch_mode = true
      end
    end


    local query_name
    if ttl then
      query_name = mode .. "_ttl"
    else
      query_name = mode
    end


    local cql, err = get_query(self, query_name)
    if err then
      return nil, err
    end

    local args = new_tab(#schema.fields, 0)
    local args_names = new_tab(#schema.fields, 0)

    -- serialize SET clause args

    for _, field_name, field in self.each_non_pk_field() do
      if entity[field_name] ~= nil then
        if field.type == "foreign" then
          local foreign_pk = entity[field_name]

          if foreign_pk ~= null then
            -- if given, check if this foreign entity exists
            local exists, err_t = foreign_pk_exists(self, field_name, field, foreign_pk)
            if not exists then
              return nil, err_t
            end
          end

          local db_columns = self.foreign_keys_db_columns[field_name]
          serialize_foreign_pk(db_columns, args, args_names, foreign_pk)

        else
          if field.unique and entity[field_name] ~= null then
            local _, err_t = check_unique(self, primary_key, entity, field_name)
            if err_t then
              return nil, err_t
            end
          end

          insert(args, serialize_arg(field, entity[field_name]))
          insert(args_names, field_name)
        end
      end
    end

    if composite_cache_key then
      local _, err_t = check_unique(self, primary_key, entity, "cache_key")
      if err_t then
        return nil, err_t
      end

      insert(args, serialize_arg(cache_key_field, entity["cache_key"]))
    end

    -- serialize WHERE clause args

    for i, field_name, field in self.each_pk_field() do
      insert(args, serialize_arg(field, primary_key[field_name]))
    end

    -- inject SET clause bindings

    local n_args = #args_names
    local update_columns_binds = new_tab(n_args, 0)

    for i = 1, n_args do
      update_columns_binds[i] = args_names[i] .. " = ?"
    end

    if composite_cache_key then
      insert(update_columns_binds, "cache_key = ?")
    end

    if ttl then
      cql = fmt(cql, ttl, concat(update_columns_binds, ", "))
    else
      cql = fmt(cql, concat(update_columns_binds, ", "))
    end

    -- execute query
    local res, err
    if batch_mode then
      -- insert the cql to current entity table at first position
      insert(cql_batch, 1, {cql, args})
      res, err = self.connector:batch(cql_batch, nil, "write", true)
    else
      res, err = self.connector:query(cql, args, nil, "write")
    end

    if not res then
      return nil, self.errors:database_error("could not execute update query: "
                                             .. err)
    end

    if not batch_mode and mode == "update" and res[1][APPLIED_COLUMN] == false then
      return nil, self.errors:not_found(primary_key)
    end

    -- SELECT after write

    local row, err_t = self:select(primary_key)
    if err_t then
      return nil, err_t
    end

    if not row then
      return nil, self.errors:not_found(primary_key)
    end

    return row
  end


  local function update_by_field(self, field_name, field_value, entity, mode, options)
    local row, err_t = self:select_by_field(field_name, field_value)
    if err_t then
      return nil, err_t
    end

    if not row then
      if mode == "upsert" then
        row = entity
        row[field_name] = field_value

      else
        return nil, self.errors:not_found_by_field({
          [field_name] = field_value,
        })
      end
    end

    local pk = self.schema:extract_pk_values(row)

    return self[mode](self, pk, entity, options)
  end


  function _mt:update(primary_key, entity, options)
    return update(self, primary_key, entity, "update", options)
  end


  function _mt:upsert(primary_key, entity, options)
    return update(self, primary_key, entity, "upsert", options)
  end


  function _mt:update_by_field(field_name, field_value, entity, options)
    return update_by_field(self, field_name, field_value, entity, "update", options)
  end


  function _mt:upsert_by_field(field_name, field_value, entity, options)
    return update_by_field(self, field_name, field_value, entity, "upsert", options)
  end
end


do
  local function select_by_foreign_key(self, foreign_schema,
                                       foreign_field_name, foreign_key)
    local n_fields = #foreign_schema.fields
    local strategy = _M.new(self.connector, foreign_schema, self.errors)
    local cql, err = get_query(strategy, "select_with_filter")
    if err then
      return nil, err
    end
    local args = new_tab(n_fields, 0)
    local args_names = new_tab(n_fields, 0)

    local db_columns = strategy.foreign_keys_db_columns[foreign_field_name]
    serialize_foreign_pk(db_columns, args, args_names, foreign_key)

    local n_args = #args_names
    local where_clause_binds = new_tab(n_args, 0)
    for i = 1, n_args do
      where_clause_binds[i] = args_names[i] .. " = ?"
    end

    cql = fmt(cql, concat(where_clause_binds, " AND "))

    return _select(strategy, cql, args)
  end


  function _mt:delete(primary_key, options)
    local schema = self.schema
    local cql, err = get_query(self, "delete")
    if err then
      return nil, err
    end
    local args = new_tab(#schema.primary_key, 0)

    local constraints = schema:get_constraints()
    for i = 1, #constraints do
      local constraint = constraints[i]
      -- foreign keys could be pointing to this entity
      -- this mimics the "ON DELETE" constraint of supported
      -- RDBMs (e.g. PostgreSQL)
      --
      -- The possible behaviors on such a constraint are:
      --  * RESTRICT (default)
      --  * CASCADE  (on_delete = "cascade", NYI)
      --  * SET NULL (NYI)

      local behavior = constraint.on_delete or "restrict"

      if behavior == "restrict" then

        local row, err_t = select_by_foreign_key(self,
                                                  constraint.schema,
                                                  constraint.field_name,
                                                  primary_key)
        if err_t then
          return nil, err_t
        end

        if row then
          -- a row is referring to this entity, we cannot delete it.
          -- deleting the parent entity would violate the foreign key
          -- constraint
          return nil, self.errors:foreign_key_violation_restricted(schema.name,
                                                                   constraint.schema.name)
        end

      elseif behavior == "cascade" then

        local strategy = _M.new(self.connector, constraint.schema, self.errors)
        local method = "page_for_" .. constraint.field_name

        local pager = function(size, offset)
          return strategy[method](strategy, primary_key, size, offset)
        end
        for row, err in iteration.by_row(self, pager) do
          if err then
            return nil, self.errors:database_error("could not gather " ..
                                                   "associated entities " ..
                                                   "for delete cascade: ", err)
          end

          local row_pk = constraint.schema:extract_pk_values(row)
          local _
          _, err = strategy:delete(row_pk)
          if err then
            return nil, self.errors:database_error("could not cascade " ..
                                                   "delete entity: ", err)
          end
        end
      end
    end

    -- serialize WHERE clause args

    for i, field_name, field in self.each_pk_field() do
      args[i] = serialize_arg(field, primary_key[field_name])
    end

    local cql_batch, err_t = build_tags_cql(self, primary_key, self.schema, {}, nil, true)
    if err_t then
      return nil, err_t
    end

    -- execute query
    local res, err
    if cql_batch then
      insert(cql_batch, 1, {cql, args} )
      res, err = self.connector:batch(cql_batch, nil, "write", true)
    else
      res, err = self.connector:query(cql, args, nil, "write")
    end


    if not res then
      return nil, self.errors:database_error("could not execute deletion query: "
                                             .. err)
    end

    return true
  end
end


function _mt:delete_by_field(field_name, field_value, options)
  local row, err_t = self:select_by_field(field_name, field_value)
  if err_t then
    return nil, err_t
  end

  if not row then
    return true
  end

  local pk = self.schema:extract_pk_values(row)

  return self:delete(pk)
end


function _mt:truncate(options)
  return self.connector:truncate_table(self.schema.name, options)
end


return _M<|MERGE_RESOLUTION|>--- conflicted
+++ resolved
@@ -43,17 +43,7 @@
 local cache_key_field = { type = "string" }
 
 
-<<<<<<< HEAD
-local _M  = {
-  CUSTOM_STRATEGIES = {
-    services = require("kong.db.strategies.cassandra.services"),
-    plugins = require("kong.db.strategies.cassandra.plugins"),
-    tags = require("kong.db.strategies.cassandra.tags"),
-  }
-}
-=======
 local _M  = {}
->>>>>>> 3fc47593
 
 local _mt = {}
 _mt.__index = _mt
@@ -989,7 +979,7 @@
   --[[
   Define the max rounds of queries we will send when filtering entity with
   tags
-  For each "round" with AND we send queries at max to the number of tags provided and 
+  For each "round" with AND we send queries at max to the number of tags provided and
   filter in Lua land with entities with all tags provided; for OR we send one request
   each round.
   Depending on the distribution of tags attached to entity, it might be possible
@@ -1119,7 +1109,7 @@
           end
 
 
-          if i == 1 then 
+          if i == 1 then
             next_offset = current_next_offset
           end
 
